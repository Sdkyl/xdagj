--- conflicted
+++ resolved
@@ -61,19 +61,11 @@
 
 - [x] Optimize synchronization protocol: ameliorate the existing synchronization protocol and improve synchronization efficiency
 
-<<<<<<< HEAD
-- [x] Implement the snapshot function: reduce the cost of runing a mining pool 
-
-- [x] Implement the RPC function: access to Web3j, realize the standardization of the interface
-
-- [x] Improve the mining protocol: introduce the more mature Stratum protocol
-=======
 - [x] Implement the snapshot function: reduce the cost of runing a mining pool and boost the loading process
 
 - [x] Implement the RPC function: access to Web3j, realize the standardization of the interface
 
 - [x] Introduce the Stratum protocol for miners
->>>>>>> 4665d57f
 
 - [ ] Lightweight wallet application: connect to MateMask, join the browser wallet
 
