--- conflicted
+++ resolved
@@ -409,6 +409,12 @@
 
 		<dependency>
 			<groupId>com.fasterxml.jackson.core</groupId>
+			<artifactId>jackson-databind</artifactId>
+			<version>2.12.2</version>
+		</dependency>
+
+		<dependency>
+			<groupId>com.fasterxml.jackson.core</groupId>
 			<artifactId>jackson-core</artifactId>
 			<version>2.12.2</version>
 		</dependency>
@@ -416,27 +422,7 @@
 		<dependency>
 			<groupId>com.fasterxml.jackson.core</groupId>
 			<artifactId>jackson-annotations</artifactId>
-<<<<<<< HEAD
-			<version>2.9.10</version>
-		</dependency>
-
-		<dependency>
-			<groupId>com.fasterxml.jackson.core</groupId>
-			<artifactId>jackson-databind</artifactId>
-			<version>2.5.1</version>
-		</dependency>
-		<dependency>
-			<groupId>com.fasterxml.jackson.core</groupId>
-			<artifactId>jackson-annotations</artifactId>
-			<version>2.5.0</version>
-		</dependency>
-		<dependency>
-			<groupId>com.fasterxml.jackson.core</groupId>
-			<artifactId>jackson-databind</artifactId>
-			<version>2.3.2</version>
-=======
 			<version>2.12.2</version>
->>>>>>> db76f333
 		</dependency>
 
 	</dependencies>
