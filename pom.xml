--- conflicted
+++ resolved
@@ -412,11 +412,7 @@
         <dependency>
             <groupId>com.google.guava</groupId>
             <artifactId>guava</artifactId>
-<<<<<<< HEAD
             <version>${guava.version}</version>
-=======
-            <version>32.0.0-jre</version>
->>>>>>> f97ec347
             <exclusions>
                 <exclusion>
                     <groupId>com.google.errorprone</groupId>
@@ -953,11 +949,7 @@
         <dependency>
             <groupId>org.xerial.snappy</groupId>
             <artifactId>snappy-java</artifactId>
-<<<<<<< HEAD
             <version>${snappy-java.version}</version>
-=======
-            <version>1.1.10.1</version>
->>>>>>> f97ec347
         </dependency>
 
     </dependencies>
