--- conflicted
+++ resolved
@@ -1,7 +1,7 @@
 <?xml version="1.0" encoding="UTF-8"?>
 <project xmlns:xsi="http://www.w3.org/2001/XMLSchema-instance"
-		 xmlns="http://maven.apache.org/POM/4.0.0"
-		 xsi:schemaLocation="http://maven.apache.org/POM/4.0.0 http://maven.apache.org/xsd/maven-4.0.0.xsd">
+	xmlns="http://maven.apache.org/POM/4.0.0"
+	xsi:schemaLocation="http://maven.apache.org/POM/4.0.0 http://maven.apache.org/xsd/maven-4.0.0.xsd">
 	<modelVersion>4.0.0</modelVersion>
 
 	<groupId>io.xdag</groupId>
@@ -30,20 +30,16 @@
 			<distribution>repo</distribution>
 		</license>
 	</licenses>
+
 	<repositories>
-				<repository>
-					<id>bintray</id>
-					<url>https://jcenter.bintray.com</url>
-				</repository>
-				<repository>
-					<id>jitpack.io</id>
-					<url>https://jitpack.io</url>
-				</repository>
-<!--		<repository>-->
-<!--			<id>alimaven</id>-->
-<!--			<name>aliyun maven</name>-->
-<!--			<url>http://maven.aliyun.com/nexus/content/groups/public/</url>-->
-<!--		</repository>-->
+		<repository>
+			<id>bintray</id>
+			<url>https://jcenter.bintray.com</url>
+		</repository>
+		<repository>
+			<id>jitpack.io</id>
+			<url>https://jitpack.io</url>
+		</repository>
 	</repositories>
 
 	<pluginRepositories>
@@ -61,11 +57,11 @@
 				<artifactId>maven-compiler-plugin</artifactId>
 				<version>3.8.1</version>
 				<configuration>
-					<source>15</source>
-					<target>15</target>
+					<source>${maven.compiler.source}</source>
+					<target>${maven.compiler.target}</target>
 					<skip>true</skip>
-					<compilerArgs>--enable-preview</compilerArgs>
-					<!--					<compilerArgs>&#45;&#45;enable-preview</compilerArgs>-->
+                    <compilerArgs>--enable-preview</compilerArgs>
+                    <!--					<compilerArgs>&#45;&#45;enable-preview</compilerArgs>-->
 				</configuration>
 			</plugin>
 
@@ -79,7 +75,6 @@
 						<index>true</index>
 						<manifestEntries>
 							<Main-Class>io.xdag.Bootstrap</Main-Class>
-							<!--suppress UnresolvedMavenProperty -->
 							<Implementation-Version>${git.commit.id.abbrev}</Implementation-Version>
 							<X-Compile-Source-JDK>${maven.compiler.source}</X-Compile-Source-JDK>
 							<X-Compile-Target-JDK>${maven.compiler.target}</X-Compile-Target-JDK>
@@ -88,34 +83,34 @@
 				</configuration>
 			</plugin>
 
-<!--			 license header check-->
-						<plugin>
-							<groupId>com.mycila</groupId>
-							<artifactId>license-maven-plugin</artifactId>
-							<version>4.0.rc1</version>
-							<configuration>
-								<licenseSets>
-									<licenseSet>
-										<header>LICENSE</header>
-										<includes>
-											<include>src/main/**/*.java</include>
-											<include>src/test/**/*.java</include>
-										</includes>
-									</licenseSet>
-								</licenseSets>
-								<properties>
-									<owner>Mycila</owner>
-									<email>mathieu.carbou@gmail.com</email>
-								</properties>
-							</configuration>
-							<executions>
-								<execution>
-									<goals>
-										<goal>check</goal>
-									</goals>
-								</execution>
-							</executions>
-						</plugin>
+			<!-- license header check -->
+			<plugin>
+				<groupId>com.mycila</groupId>
+				<artifactId>license-maven-plugin</artifactId>
+				<version>4.0.rc1</version>
+				<configuration>
+					<licenseSets>
+						<licenseSet>
+							<header>LICENSE</header>
+							<includes>
+								<include>src/main/**/*.java</include>
+								<include>src/test/**/*.java</include>
+							</includes>
+						</licenseSet>
+					</licenseSets>
+					<properties>
+						<owner>Mycila</owner>
+						<email>mathieu.carbou@gmail.com</email>
+					</properties>
+				</configuration>
+				<executions>
+					<execution>
+						<goals>
+							<goal>check</goal>
+						</goals>
+					</execution>
+				</executions>
+			</plugin>
 			<plugin>
 				<groupId>org.apache.maven.plugins</groupId>
 				<artifactId>maven-shade-plugin</artifactId>
@@ -151,27 +146,26 @@
 								</filter>
 							</filters>
 							<shadedArtifactAttached>true</shadedArtifactAttached>
-							<shadedClassifierName>shaded</shadedClassifierName>
+                    		<shadedClassifierName>shaded</shadedClassifierName>
 							<transformers>
 								<transformer implementation="org.apache.maven.plugins.shade.resource.DontIncludeResourceTransformer">
-									<resource>.SF</resource>
-									<resource>NOTICE</resource>
-									<resource>AL2.0</resource>
-									<resource>LGPL2.1</resource>
-									<resource>LICENSE.txt</resource>
-									<resource>NOTICE.txt</resource>
-								</transformer>
-								<transformer implementation="org.apache.maven.plugins.shade.resource.IncludeResourceTransformer">
-									<resource>LICENSE</resource>
-								</transformer>
+		                            <resource>.SF</resource>
+		                            <resource>NOTICE</resource>
+		                            <resource>AL2.0</resource>
+		                            <resource>LGPL2.1</resource>
+		                            <resource>LICENSE.txt</resource>
+		                            <resource>NOTICE.txt</resource>
+		                        </transformer>
+		                        <transformer implementation="org.apache.maven.plugins.shade.resource.IncludeResourceTransformer">
+		                            <resource>LICENSE</resource>
+		                        </transformer>
 								<transformer implementation="org.apache.maven.plugins.shade.resource.ManifestResourceTransformer">
 									<manifestEntries>
 										<Main-Class>io.xdag.Bootstrap</Main-Class>
-										<!--suppress UnresolvedMavenProperty -->
 										<Implementation-Version>${git.commit.id.abbrev}</Implementation-Version>
-										<X-Compile-Source-JDK>${maven.compiler.source}</X-Compile-Source-JDK>
-										<X-Compile-Target-JDK>${maven.compiler.target}</X-Compile-Target-JDK>
-										<Multi-Release>true</Multi-Release>
+		                                <X-Compile-Source-JDK>${maven.compiler.source}</X-Compile-Source-JDK>
+		                                <X-Compile-Target-JDK>${maven.compiler.target}</X-Compile-Target-JDK>
+		                                <Multi-Release>true</Multi-Release>
 									</manifestEntries>
 								</transformer>
 							</transformers>
@@ -179,50 +173,50 @@
 					</execution>
 				</executions>
 			</plugin>
-
-			<plugin>
-				<groupId>pl.project13.maven</groupId>
-				<artifactId>git-commit-id-plugin</artifactId>
-				<version>4.0.0</version>
-				<executions>
-					<execution>
-						<id>get-the-git-infos</id>
-						<goals>
-							<goal>revision</goal>
-						</goals>
-					</execution>
-					<execution>
-						<id>validate-the-git-infos</id>
-						<goals>
-							<goal>validateRevision</goal>
-						</goals>
-						<phase>package</phase>
-					</execution>
-				</executions>
-				<configuration>
-					<abbrevLength>40</abbrevLength>
-					<dotGitDirectory>${project.basedir}/.git</dotGitDirectory>
-					<verbose>false</verbose>
-					<dateFormat>yyyy-MM-dd HH:mm:ss</dateFormat>
-					<prefix>git</prefix>
-					<generateGitPropertiesFile>true</generateGitPropertiesFile>
-					<generateGitPropertiesFilename>${project.build.outputDirectory}/git.properties</generateGitPropertiesFilename>
-				</configuration>
-			</plugin>
-
+			
+			<plugin>
+                <groupId>pl.project13.maven</groupId>
+                <artifactId>git-commit-id-plugin</artifactId>
+                <version>4.0.0</version>
+                <executions>
+                    <execution>
+                        <id>get-the-git-infos</id>
+                        <goals>
+                            <goal>revision</goal>
+                        </goals>
+                    </execution>
+                    <execution>
+                        <id>validate-the-git-infos</id>
+                        <goals>
+                            <goal>validateRevision</goal>
+                        </goals>
+                        <phase>package</phase>
+                    </execution>
+                </executions>
+                <configuration>
+                    <abbrevLength>40</abbrevLength>
+                    <dotGitDirectory>${project.basedir}/.git</dotGitDirectory>
+                    <verbose>false</verbose>
+                    <dateFormat>yyyy-MM-dd HH:mm:ss</dateFormat>
+                    <prefix>git</prefix>
+                    <generateGitPropertiesFile>true</generateGitPropertiesFile>
+                    <generateGitPropertiesFilename>${project.build.outputDirectory}/git.properties</generateGitPropertiesFilename>
+                </configuration>
+            </plugin>
+			
 			<!-- clean -->
-			<plugin>
-				<groupId>org.apache.maven.plugins</groupId>
-				<artifactId>maven-clean-plugin</artifactId>
-				<version>3.1.0</version>
-				<configuration>
-					<filesets>
-						<fileset>
-							<directory>${dist.base}</directory>
-						</fileset>
-					</filesets>
-				</configuration>
-			</plugin>
+            <plugin>
+                <groupId>org.apache.maven.plugins</groupId>
+                <artifactId>maven-clean-plugin</artifactId>
+                <version>3.1.0</version>
+                <configuration>
+                    <filesets>
+                        <fileset>
+                            <directory>${dist.base}</directory>
+                        </fileset>
+                    </filesets>
+                </configuration>
+            </plugin>
 		</plugins>
 	</build>
 
@@ -241,7 +235,6 @@
 		</dependency>
 
 		<dependency>
-<<<<<<< HEAD
 			<groupId>io.github.novacrypto</groupId>
 			<artifactId>BIP32</artifactId>
 			<version>2019.01.27</version>
@@ -258,38 +251,14 @@
 			<artifactId>BIP44</artifactId>
 			<version>2019.01.27</version>
 		</dependency>
-		<dependency>
-			<groupId>io.vertx</groupId>
-			<artifactId>vertx-core</artifactId>
-			<version>4.0.0</version>
-		</dependency>
-
-
-
-		<dependency>
-			<groupId>org.bouncycastle</groupId>
-			<artifactId>bcprov-jdk15on</artifactId>
-			<version>1.68</version>
-		</dependency>
-
-		<dependency>
-=======
->>>>>>> df968ebb
+
+		<dependency>
 			<groupId>fr.acinq.bitcoin</groupId>
 			<artifactId>secp256k1-jni</artifactId>
 			<version>1.3</version>
 		</dependency>
-		<dependency>
-			<groupId>io.libp2p</groupId>
-			<artifactId>jvm-libp2p-minimal</artifactId>
-			<version>0.7.0-RELEASE</version>
-		</dependency>
-		<dependency>
-			<groupId>org.jetbrains.kotlin</groupId>
-			<artifactId>kotlin-stdlib</artifactId>
-			<version>1.4.0</version>
-		</dependency>
-
+
+		<!-- Logging framework -->
 		<dependency>
 			<groupId>org.apache.logging.log4j</groupId>
 			<artifactId>log4j-api</artifactId>
@@ -314,11 +283,7 @@
 			<artifactId>commons-lang3</artifactId>
 			<version>3.11</version>
 		</dependency>
-<!--		<dependency>-->
-<!--			<groupId>org.apache.logging.log4j</groupId>-->
-<!--			<artifactId>log4j-slf4j-impl</artifactId>-->
-<!--			<version>2.13.3</version>-->
-<!--		</dependency>-->
+		
 		<dependency>
 			<groupId>org.apache.commons</groupId>
 			<artifactId>commons-collections4</artifactId>
@@ -363,47 +328,23 @@
 			<version>5.0.0-RC9</version>
 		</dependency>
 
-
-		<dependency>
-			<groupId>org.jupnp</groupId>
-			<artifactId>org.jupnp.support</artifactId>
-			<version>2.5.2</version>
-		</dependency>
-		<dependency>
-			<groupId>org.jupnp</groupId>
-			<artifactId>org.jupnp</artifactId>
-			<version>2.5.2</version>
-		</dependency>
-		<dependency>
-			<groupId>com.squareup.okhttp3</groupId>
-			<artifactId>okhttp</artifactId>
-			<version>4.8.1</version>
-		</dependency>
-		<!-- https://mvnrepository.com/artifact/org.mockito/mockito-core -->
-		<dependency>
-			<groupId>org.mockito</groupId>
-			<artifactId>mockito-core</artifactId>
-			<version>3.3.3</version>
-			<scope>test</scope>
-		</dependency>
-		<!-- https://mvnrepository.com/artifact/org.assertj/assertj-core -->
-		<dependency>
-			<groupId>org.assertj</groupId>
-			<artifactId>assertj-core</artifactId>
-			<version>3.19.0</version>
-			<scope>test</scope>
-		</dependency>
-
+		<dependency>
+			<groupId>org.projectlombok</groupId>
+			<artifactId>lombok</artifactId>
+			<version>1.18.16</version>
+			<scope>provided</scope>
+		</dependency>
 
 		<dependency>
 			<groupId>io.netty</groupId>
 			<artifactId>netty-all</artifactId>
 			<version>4.1.53.Final</version>
 		</dependency>
-		<dependency>
-			<groupId>com.data-artisans</groupId>
-			<artifactId>frocksdbjni</artifactId>
-			<version>5.17.2-artisans-2.0</version>
+
+		<dependency>
+			<groupId>org.rocksdb</groupId>
+			<artifactId>rocksdbjni</artifactId>
+			<version>6.13.3</version>
 		</dependency>
 
 		<dependency>
@@ -422,50 +363,6 @@
 			<groupId>cn.hutool</groupId>
 			<artifactId>hutool-all</artifactId>
 			<version>5.4.4</version>
-		</dependency>
-		<dependency>
-			<groupId>org.apache.tuweni</groupId>
-			<artifactId>tuweni-bytes</artifactId>
-			<version>1.1.0</version>
-		</dependency>
-		<dependency>
-			<groupId>org.projectlombok</groupId>
-			<artifactId>lombok</artifactId>
-			<version>1.18.18</version>
-			<scope>provided</scope>
-		</dependency>
-		<dependency>
-			<groupId>org.junit.jupiter</groupId>
-			<artifactId>junit-jupiter</artifactId>
-			<version>5.8.0-M1</version>
-			<scope>test</scope>
-		</dependency>
-		<!-- https://mvnrepository.com/artifact/org.spockframework/spock-core -->
-		<dependency>
-			<groupId>org.spockframework</groupId>
-			<artifactId>spock-core</artifactId>
-			<version>2.0-M4-groovy-3.0</version>
-			<scope>test</scope>
-		</dependency>
-
-
-
-		<dependency>
-			<groupId>com.fasterxml.jackson.core</groupId>
-			<artifactId>jackson-core</artifactId>
-			<version>2.12.2</version>
-		</dependency>
-
-		<dependency>
-			<groupId>com.fasterxml.jackson.core</groupId>
-			<artifactId>jackson-databind</artifactId>
-			<version>2.12.2</version>
-		</dependency>
-
-		<dependency>
-			<groupId>com.fasterxml.jackson.core</groupId>
-			<artifactId>jackson-annotations</artifactId>
-			<version>2.12.2</version>
 		</dependency>
 
 	</dependencies>
