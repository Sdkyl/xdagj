--- conflicted
+++ resolved
@@ -53,13 +53,10 @@
 import io.xdag.utils.BytesUtils;
 import io.xdag.utils.Numeric;
 import io.xdag.wallet.Wallet;
-<<<<<<< HEAD
-=======
 import java.io.IOException;
 import java.util.Collections;
 import java.util.Date;
 import java.util.List;
->>>>>>> 74ff78a5
 import org.apache.tuweni.bytes.Bytes32;
 import org.apache.tuweni.bytes.MutableBytes;
 import org.bouncycastle.util.encoders.Hex;
@@ -229,58 +226,4 @@
             }
         }
     }
-<<<<<<< HEAD
-
-    @Test
-    public void testMinerConnect() {
-        Native.crypt_start();
-
-        ECKeyPair key = Keys.createEcKeyPair();
-        Block address = generateAddressBlock(config, key, new Date().getTime());
-        MutableBytes encoded = address.getXdagBlock().getData();
-        byte[] data = Native.dfslib_encrypt_array(encoded.toArray(),16,0);
-
-        ByteBuf buf = Unpooled.buffer();
-        buf.writeBytes(data);
-        ByteBuf buf1 = buf.duplicate();
-        //2、创建EmbeddedChannel，并添加一个MinerHandshakeHandler
-        EmbeddedChannel embeddedChannel = new EmbeddedChannel(new MockMinerHandshakeHandler(channel, kernel));
-
-        //3、将数据写入 EmbeddedChannel
-        boolean writeInbound = embeddedChannel.writeInbound(buf1.retain());
-        assertTrue(writeInbound);
-        //4、标记 Channel 为已完成状态
-        boolean finish = embeddedChannel.finish();
-        assertTrue(finish);
-
-        //5、读取数据
-        ByteBuf readInbound =  embeddedChannel.readInbound();
-        assertEquals(1, readInbound.readInt());
-
-
-        String fake = "0000000000000000510500000000000011100b07790100000000000000000000913c141ee4175a018a3412ba52f827d2fd67da7c0c581641e9f48a81e9dbd8f2486fac9f54560465e53a20f21940a335414f3949fc807f187fb57f51a48611220000000000000000000000000000000000000000000000000000000000000000000000000000000000000000000000000000000000000000000000000000000000000000000000000000000000000000000000000000000000000000000000000000000000000000000000000000000000000000000000000000000000000000000000000000000000000000000000000000000000000000000000000000000000000000000000000000000000000000000000000000000000000000000000000000000000000000000000000000000000000000000000000000000000000000000000000000000000000000000000000000000000000000000000000000000000000000000000000000000000000000000000000000000000000000000000000000000000000000000000000000000000000000000000000000000000000000000000000000000000000000000000000000000000000000000000000000000000000000000000000000000000000000000000000000000000000000000000000000000000000000000000000000000000000000000000000000000000000000";
-        address = new Block(new XdagBlock(Hex.decode(fake)));
-        encoded = address.getXdagBlock().getData();
-        data = Native.dfslib_encrypt_array(encoded.toArray(),16,0);
-
-        buf.clear();
-        buf.writeBytes(data);
-        buf1 = buf.duplicate();
-        embeddedChannel = new EmbeddedChannel(new MockMinerHandshakeHandler(channel, kernel));
-        //3、将数据写入 EmbeddedChannel
-        writeInbound = embeddedChannel.writeInbound(buf1.retain());
-        assertTrue(writeInbound);
-        //4、标记 Channel 为已完成状态
-        finish = embeddedChannel.finish();
-        assertTrue(finish);
-
-        //5、读取数据
-        readInbound =  embeddedChannel.readInbound();
-        assertEquals(0, readInbound.readInt());
-
-        //释放资源
-        buf.release();
-    }
-=======
->>>>>>> 74ff78a5
 }