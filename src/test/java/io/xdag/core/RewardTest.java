/*
 * The MIT License (MIT)
 *
 * Copyright (c) 2020-2030 The XdagJ Developers
 *
 * Permission is hereby granted, free of charge, to any person obtaining a copy
 * of this software and associated documentation files (the "Software"), to deal
 * in the Software without restriction, including without limitation the rights
 * to use, copy, modify, merge, publish, distribute, sublicense, and/or sell
 * copies of the Software, and to permit persons to whom the Software is
 * furnished to do so, subject to the following conditions:
 *
 * The above copyright notice and this permission notice shall be included in
 * all copies or substantial portions of the Software.
 *
 * THE SOFTWARE IS PROVIDED "AS IS", WITHOUT WARRANTY OF ANY KIND, EXPRESS OR
 * IMPLIED, INCLUDING BUT NOT LIMITED TO THE WARRANTIES OF MERCHANTABILITY,
 * FITNESS FOR A PARTICULAR PURPOSE AND NONINFRINGEMENT. IN NO EVENT SHALL THE
 * AUTHORS OR COPYRIGHT HOLDERS BE LIABLE FOR ANY CLAIM, DAMAGES OR OTHER
 * LIABILITY, WHETHER IN AN ACTION OF CONTRACT, TORT OR OTHERWISE, ARISING FROM,
 * OUT OF OR IN CONNECTION WITH THE SOFTWARE OR THE USE OR OTHER DEALINGS IN
 * THE SOFTWARE.
 */

package io.xdag.core;

import static io.xdag.BlockBuilder.generateAddressBlock;
import static io.xdag.BlockBuilder.generateExtraBlock;
import static io.xdag.BlockBuilder.generateExtraBlockGivenRandom;
import static io.xdag.core.ImportResult.IMPORTED_BEST;
import static io.xdag.core.XdagField.FieldType.XDAG_FIELD_OUT;
import static org.junit.Assert.assertEquals;
import static org.junit.Assert.assertTrue;

import com.google.common.collect.Lists;
import io.xdag.Kernel;
import io.xdag.config.Config;
import io.xdag.config.DevnetConfig;
import io.xdag.config.RandomXConstants;
import io.xdag.crypto.ECKeyPair;
import io.xdag.crypto.SampleKeys;
import io.xdag.crypto.jni.Native;
import io.xdag.db.DatabaseFactory;
import io.xdag.db.DatabaseName;
import io.xdag.db.rocksdb.RocksdbFactory;
import io.xdag.db.store.BlockStore;
import io.xdag.db.store.OrphanPool;
import io.xdag.randomx.RandomX;
import io.xdag.utils.Numeric;
import io.xdag.utils.XdagTime;
import io.xdag.wallet.Wallet;
<<<<<<< HEAD
import org.apache.tuweni.bytes.Bytes;
import org.apache.tuweni.bytes.Bytes32;
import org.junit.After;
import org.junit.Before;
import org.junit.Rule;
import org.junit.Test;
import org.junit.rules.TemporaryFolder;

=======
>>>>>>> 74ff78a5
import java.io.IOException;
import java.math.BigInteger;
import java.text.ParseException;
import java.util.Collections;
import java.util.List;
import org.apache.tuweni.bytes.Bytes32;
import org.junit.After;
import org.junit.Before;
import org.junit.Rule;
import org.junit.Test;
import org.junit.rules.TemporaryFolder;

public class RewardTest {

    @Rule
    public TemporaryFolder root = new TemporaryFolder();

    Config config = new DevnetConfig();
    Wallet wallet;
    String pwd;
    Kernel kernel;
    DatabaseFactory dbFactory;

    String privString = "c85ef7d79691fe79573b1a7064c19c1a9819ebdbd1faaab1a8ec92344438aaf4";
    BigInteger privateKey = new BigInteger(privString, 16);

    @Before
    public void setUp() throws Exception {
        config.getNodeSpec().setStoreDir(root.newFolder().getAbsolutePath());
        config.getNodeSpec().setStoreBackupDir(root.newFolder().getAbsolutePath());

        Native.init(config);
        if (Native.dnet_crypt_init() < 0) {
            throw new Exception("dnet crypt init failed");
        }
        pwd = "password";
        wallet = new Wallet(config);
        wallet.unlock(pwd);
        ECKeyPair key = ECKeyPair.create(Numeric.toBigInt(SampleKeys.PRIVATE_KEY_STRING));
        wallet.setAccounts(Collections.singletonList(key));
        wallet.flush();

        kernel = new Kernel(config);
        dbFactory = new RocksdbFactory(config);

        BlockStore blockStore = new BlockStore(
                dbFactory.getDB(DatabaseName.INDEX),
                dbFactory.getDB(DatabaseName.TIME),
                dbFactory.getDB(DatabaseName.BLOCK));

        blockStore.reset();
        OrphanPool orphanPool = new OrphanPool(dbFactory.getDB(DatabaseName.ORPHANIND));
        orphanPool.reset();

        kernel.setBlockStore(blockStore);
        kernel.setOrphanPool(orphanPool);
        kernel.setWallet(wallet);
    }

    @After
    public void tearDown() throws IOException {
        wallet.delete();
    }

    @Test
    public void testReward() throws ParseException {

        RandomXConstants.RANDOMX_TESTNET_FORK_HEIGHT = 16000;
        RandomXConstants.SEEDHASH_EPOCH_TESTNET_BLOCKS = 16;
        RandomXConstants.SEEDHASH_EPOCH_TESTNET_LAG = 4;

        RandomX randomXUtils = new RandomX(config);
        randomXUtils.init();
        kernel.setRandomXUtils(randomXUtils);

        Bytes32 targetBlock = Bytes32.ZERO;

        ECKeyPair addrKey = ECKeyPair.create(privateKey);
        ECKeyPair poolKey = ECKeyPair.create(privateKey);
//        Date date = fastDateFormat.parse("2020-09-20 23:45:00");
        long generateTime = 1600616700000L;
        // 1. add one address block
        Block addressBlock = generateAddressBlock(config, addrKey, generateTime);
        MockBlockchain blockchain = new MockBlockchain(kernel);
        ImportResult result = blockchain.tryToConnect(addressBlock);
        // import address block, result must be IMPORTED_BEST
        assertTrue(result == IMPORTED_BEST);
        List<Address> pending = Lists.newArrayList();
        List<Block> extraBlockList = Lists.newLinkedList();
        Bytes32 ref = addressBlock.getHashLow();

        Bytes32 unwindRef = Bytes32.ZERO;
        long unwindDate = 0;
        // 2. create 20 mainblocks
        for (int i = 1; i <= 20; i++) {
            generateTime += 64000L;
            pending.clear();
            pending.add(new Address(ref, XDAG_FIELD_OUT));
            long time = XdagTime.msToXdagtimestamp(generateTime);
            long xdagTime = XdagTime.getEndOfEpoch(time);
            Block extraBlock = generateExtraBlock(config, poolKey, xdagTime, pending);
            result = blockchain.tryToConnect(extraBlock);
            assertTrue(result == IMPORTED_BEST);
            ref = extraBlock.getHashLow();
            if (i == 10) {
                unwindRef = ref;
                unwindDate = generateTime;
            }
            if (i == 15) {
                targetBlock = ref;
            }

            extraBlockList.add(extraBlock);
        }

        generateTime = unwindDate;
        ref = unwindRef;

        // 3. create 20 fork blocks
        for (int i = 0; i < 30; i++) {
//            date = DateUtils.addSeconds(date, 64);
            generateTime += 64000L;
            pending.clear();
            pending.add(new Address(ref, XDAG_FIELD_OUT));
            long time = XdagTime.msToXdagtimestamp(generateTime);
            long xdagTime = XdagTime.getEndOfEpoch(time);
            Block extraBlock = generateExtraBlockGivenRandom(config, poolKey, xdagTime, pending, "3456");
            blockchain.tryToConnect(extraBlock);
            ref = extraBlock.getHashLow();
            extraBlockList.add(extraBlock);
        }
<<<<<<< HEAD
        assertEquals(0,blockchain.getBlockByHash(targetBlock,false).getInfo().getAmount());
=======
        assertEquals(0, blockchain.getBlockByHash(targetBlock, false).getInfo().getAmount());
    }

    class MockBlockchain extends BlockchainImpl {

        public MockBlockchain(Kernel kernel) {
            super(kernel);
        }

        @Override
        public long getReward(long nmain) {
            long start = getStartAmount(nmain);
            return start >> (nmain >> 4);
        }
>>>>>>> 74ff78a5
    }


}<|MERGE_RESOLUTION|>--- conflicted
+++ resolved
@@ -49,17 +49,6 @@
 import io.xdag.utils.Numeric;
 import io.xdag.utils.XdagTime;
 import io.xdag.wallet.Wallet;
-<<<<<<< HEAD
-import org.apache.tuweni.bytes.Bytes;
-import org.apache.tuweni.bytes.Bytes32;
-import org.junit.After;
-import org.junit.Before;
-import org.junit.Rule;
-import org.junit.Test;
-import org.junit.rules.TemporaryFolder;
-
-=======
->>>>>>> 74ff78a5
 import java.io.IOException;
 import java.math.BigInteger;
 import java.text.ParseException;
@@ -191,9 +180,6 @@
             ref = extraBlock.getHashLow();
             extraBlockList.add(extraBlock);
         }
-<<<<<<< HEAD
-        assertEquals(0,blockchain.getBlockByHash(targetBlock,false).getInfo().getAmount());
-=======
         assertEquals(0, blockchain.getBlockByHash(targetBlock, false).getInfo().getAmount());
     }
 
@@ -208,7 +194,6 @@
             long start = getStartAmount(nmain);
             return start >> (nmain >> 4);
         }
->>>>>>> 74ff78a5
     }
 
 
