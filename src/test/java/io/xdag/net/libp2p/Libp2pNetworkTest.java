--- conflicted
+++ resolved
@@ -21,10 +21,7 @@
  * OUT OF OR IN CONNECTION WITH THE SOFTWARE OR THE USE OR OTHER DEALINGS IN
  * THE SOFTWARE.
  */
-<<<<<<< HEAD
-=======
 
->>>>>>> 74ff78a5
 package io.xdag.net.libp2p;
 
 import io.libp2p.core.PeerId;
@@ -33,10 +30,7 @@
 import io.libp2p.core.crypto.PrivKey;
 import io.libp2p.core.multiformats.Multiaddr;
 import io.xdag.net.libp2p.peer.NodeId;
-<<<<<<< HEAD
-=======
 import java.net.InetSocketAddress;
->>>>>>> 74ff78a5
 import org.junit.Before;
 import org.junit.Test;
 
@@ -48,13 +42,8 @@
     NodeId nodeId0 = new LibP2PNodeId(peerId0);
     Multiaddr advertisedAddr =
             Libp2pUtils.fromInetSocketAddress(
-<<<<<<< HEAD
-                    new InetSocketAddress("127.0.0.1", 11111),nodeId0);
-    Libp2pNetwork node0 = new Libp2pNetwork( privKey0,advertisedAddr);
-=======
                     new InetSocketAddress("127.0.0.1", 11111), nodeId0);
     Libp2pNetwork node0 = new Libp2pNetwork(privKey0, advertisedAddr);
->>>>>>> 74ff78a5
 
     // node 1
     PrivKey privKey1 = KeyKt.generateKeyPair(KEY_TYPE.SECP256K1, 0).getFirst();
@@ -62,14 +51,9 @@
     NodeId nodeId1 = new LibP2PNodeId(peerId1);
     Multiaddr advertisedAddr1 =
             Libp2pUtils.fromInetSocketAddress(
-<<<<<<< HEAD
-                    new InetSocketAddress("127.0.0.1", 12121),nodeId1);
-    Libp2pNetwork node1 = new Libp2pNetwork(privKey1,advertisedAddr1);
-=======
                     new InetSocketAddress("127.0.0.1", 12121), nodeId1);
     Libp2pNetwork node1 = new Libp2pNetwork(privKey1, advertisedAddr1);
 
->>>>>>> 74ff78a5
     @Before
     public void startup() {
         node0.start();
