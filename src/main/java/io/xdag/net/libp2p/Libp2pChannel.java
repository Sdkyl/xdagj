--- conflicted
+++ resolved
@@ -33,17 +33,9 @@
 import io.xdag.net.handler.Xdag;
 import io.xdag.net.message.MessageQueue;
 import io.xdag.net.node.Node;
-<<<<<<< HEAD
-import lombok.Getter;
-import lombok.extern.slf4j.Slf4j;
-
-=======
->>>>>>> 74ff78a5
 import java.net.InetSocketAddress;
 import lombok.Getter;
 import lombok.extern.slf4j.Slf4j;
-import org.apache.commons.lang3.math.NumberUtils;
-
 import org.apache.commons.lang3.math.NumberUtils;
 
 /**
@@ -52,10 +44,7 @@
 @Slf4j
 @Getter
 public class Libp2pChannel extends Channel {
-<<<<<<< HEAD
-=======
 
->>>>>>> 74ff78a5
     private final Connection connection;
     private final Libp2pXdagProtocol protocol;
 
@@ -68,11 +57,7 @@
         String ip = Protocol.IP4.bytesToAddress(multiaddr.getComponent(Protocol.IP4));
         String port = Protocol.TCP.bytesToAddress(multiaddr.getComponent(Protocol.TCP));
         this.inetSocketAddress = new InetSocketAddress(ip, NumberUtils.toInt(port));
-<<<<<<< HEAD
-        this.node = new Node(connection.secureSession().getRemoteId().getBytes(),ip, NumberUtils.toInt(port));
-=======
         this.node = new Node(connection.secureSession().getRemoteId().getBytes(), ip, NumberUtils.toInt(port));
->>>>>>> 74ff78a5
         this.messageQueue = new MessageQueue(this);
         log.debug("Initwith Node host:" + ip + " port:" + port + " node:" + node.getHexId());
     }
@@ -118,14 +103,11 @@
     }
 
     @Override
-<<<<<<< HEAD
-=======
     public Node getNode() {
         return node;
     }
 
     @Override
->>>>>>> 74ff78a5
     public void dropConnection() {
         connection.close();
     }
