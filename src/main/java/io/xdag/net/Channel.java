--- conflicted
+++ resolved
@@ -21,10 +21,7 @@
  * OUT OF OR IN CONNECTION WITH THE SOFTWARE OR THE USE OR OTHER DEALINGS IN
  * THE SOFTWARE.
  */
-<<<<<<< HEAD
-=======
 
->>>>>>> 74ff78a5
 package io.xdag.net;
 
 import io.netty.channel.socket.nio.NioSocketChannel;
@@ -33,12 +30,6 @@
 import io.xdag.net.handler.Xdag;
 import io.xdag.net.message.MessageQueue;
 import io.xdag.net.node.Node;
-<<<<<<< HEAD
-import lombok.Getter;
-import lombok.Setter;
-
-=======
->>>>>>> 74ff78a5
 import java.net.InetSocketAddress;
 import lombok.Getter;
 import lombok.Setter;
@@ -64,11 +55,8 @@
 
     public abstract void setActive(boolean b);
 
-<<<<<<< HEAD
-=======
     public abstract Node getNode();
 
->>>>>>> 74ff78a5
     public abstract void sendNewBlock(BlockWrapper blockWrapper);
 
     public abstract void onDisconnect();
