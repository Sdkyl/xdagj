--- conflicted
+++ resolved
@@ -41,13 +41,6 @@
 
     long sendGetSums(long startTime, long endTime);
 
-<<<<<<< HEAD
-    void dropConnection() ;
-
-    void activate();
-
-    /** Disables pending block processing */
-=======
     void dropConnection();
 
     void activate();
@@ -55,7 +48,6 @@
     /**
      * Disables pending block processing
      */
->>>>>>> 74ff78a5
     void disableBlocks();
 
     /**
