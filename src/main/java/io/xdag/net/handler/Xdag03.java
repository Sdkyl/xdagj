--- conflicted
+++ resolved
@@ -69,29 +69,29 @@
     @Override
     protected void channelRead0(ChannelHandlerContext ctx, Message msg) {
         switch (msg.getCommand()) {
-            case NEW_BLOCK:
-                processNewBlock((NewBlockMessage) msg);
-                break;
-            case BLOCK_REQUEST:
-                processBlockRequest((BlockRequestMessage) msg);
-                break;
-            case BLOCKS_REQUEST:
-                processBlocksRequest((BlocksRequestMessage) msg);
-                break;
-            case BLOCKS_REPLY:
-                processBlocksReply((BlocksReplyMessage) msg);
-                break;
-            case SUMS_REQUEST:
-                processSumsRequest((SumRequestMessage) msg);
-                break;
-            case SUMS_REPLY:
-                processSumsReply((SumReplyMessage) msg);
-                break;
-            case BLOCKEXT_REQUEST:
-                processBlockExtRequest((BlockExtRequestMessage) msg);
-                break;
-            default:
-                break;
+        case NEW_BLOCK:
+            processNewBlock((NewBlockMessage) msg);
+            break;
+        case BLOCK_REQUEST:
+            processBlockRequest((BlockRequestMessage) msg);
+            break;
+        case BLOCKS_REQUEST:
+            processBlocksRequest((BlocksRequestMessage) msg);
+            break;
+        case BLOCKS_REPLY:
+            processBlocksReply((BlocksReplyMessage) msg);
+            break;
+        case SUMS_REQUEST:
+            processSumsRequest((SumRequestMessage) msg);
+            break;
+        case SUMS_REPLY:
+            processSumsReply((SumReplyMessage) msg);
+            break;
+        case BLOCKEXT_REQUEST:
+            processBlockExtRequest((BlockExtRequestMessage) msg);
+            break;
+        default:
+            break;
         }
     }
 
@@ -136,29 +136,19 @@
 
     /** 区块请求响应一个区块 并开启一个线程不断发送一段时间内的区块 * */
     protected void processBlocksRequest(BlocksRequestMessage msg) {
-<<<<<<< HEAD
-        log.debug("processBlocksRequest:" + msg);
-=======
 //        log.debug("processBlocksRequest:" + msg);
         // 更新全网状态
->>>>>>> 83c576d4
         updateXdagStats(msg);
         long startTime = msg.getStarttime();
         long endTime = msg.getEndtime();
         long random = msg.getRandom();
 
-<<<<<<< HEAD
-=======
         // TODO: 如果请求时间间隔过大，启动新线程发送，目的是避免攻击
->>>>>>> 83c576d4
         List<Block> blocks = blockchain.getBlocksByTime(startTime, endTime);
         for (Block block : blocks) {
             sendNewBlock(block, 1);
         }
-<<<<<<< HEAD
-=======
         log.debug("Have Send {} block",blocks.size());
->>>>>>> 83c576d4
         sendMessage(new BlocksReplyMessage(startTime, endTime, random, kernel.getBlockchain().getXdagStats()));
     }
 
