/*
 * The MIT License (MIT)
 *
 * Copyright (c) 2020-2030 The XdagJ Developers
 *
 * Permission is hereby granted, free of charge, to any person obtaining a copy
 * of this software and associated documentation files (the "Software"), to deal
 * in the Software without restriction, including without limitation the rights
 * to use, copy, modify, merge, publish, distribute, sublicense, and/or sell
 * copies of the Software, and to permit persons to whom the Software is
 * furnished to do so, subject to the following conditions:
 *
 * The above copyright notice and this permission notice shall be included in
 * all copies or substantial portions of the Software.
 *
 * THE SOFTWARE IS PROVIDED "AS IS", WITHOUT WARRANTY OF ANY KIND, EXPRESS OR
 * IMPLIED, INCLUDING BUT NOT LIMITED TO THE WARRANTIES OF MERCHANTABILITY,
 * FITNESS FOR A PARTICULAR PURPOSE AND NONINFRINGEMENT. IN NO EVENT SHALL THE
 * AUTHORS OR COPYRIGHT HOLDERS BE LIABLE FOR ANY CLAIM, DAMAGES OR OTHER
 * LIABILITY, WHETHER IN AN ACTION OF CONTRACT, TORT OR OTHERWISE, ARISING FROM,
 * OUT OF OR IN CONNECTION WITH THE SOFTWARE OR THE USE OR OTHER DEALINGS IN
 * THE SOFTWARE.
 */

package io.xdag.net.nat;

import com.google.common.annotations.VisibleForTesting;
import io.xdag.utils.SafeFuture;
import java.util.Optional;
import lombok.extern.slf4j.Slf4j;
import org.jupnp.UpnpService;
import org.jupnp.UpnpServiceImpl;
import org.jupnp.model.meta.RemoteDevice;
import org.jupnp.model.meta.RemoteService;
import org.jupnp.model.types.UnsignedIntegerFourBytes;
import org.jupnp.model.types.UnsignedIntegerTwoBytes;
import org.jupnp.registry.Registry;
import org.jupnp.registry.RegistryListener;
import org.jupnp.support.model.PortMapping;

<<<<<<< HEAD
import java.util.Optional;

=======
>>>>>>> 74ff78a5
@Slf4j
public class UpnpClient {

    static final String SERVICE_TYPE_WAN_IP_CONNECTION = "WANIPConnection";
    private final SafeFuture<String> externalIpQueryFuture = new SafeFuture<>();
    private final SafeFuture<RemoteService> wanIpFuture = new SafeFuture<>();
    private final UpnpService upnpService;
    private final RegistryListener registryListener;
    private Optional<String> localIpAddress = Optional.empty();

    public UpnpClient() {
        // Workaround for an issue in the jupnp library: the ExecutorService used misconfigures
        // its ThreadPoolExecutor, causing it to only launch a single thread. This prevents any work
        // from getting done (effectively a deadlock). The issue is fixed here:
        //   https://github.com/jupnp/jupnp/pull/117
        // However, this fix has not made it into any releases yet.
        // this(new UpnpServiceImpl(new DefaultUpnpServiceConfiguration()));
        // TODO: once a new release is available, remove this @Override
        this(new UpnpServiceImpl(new XdagNatServiceConfiguration()));
    }

    public UpnpClient(final UpnpService upnpService) {
        this.upnpService = upnpService;
        // registry listener to observe new devices and look for specific services
        registryListener =
                new XdagRegistryListener() {
                    @Override
                    public void remoteDeviceAdded(final Registry registry, final RemoteDevice device) {
                        log.debug("UPnP Device discovered: " + device.getDetails().getFriendlyName());
                        inspectDeviceRecursive(device);
                    }
                };
    }

    public SafeFuture<?> startup() {
        upnpService.startup();
        upnpService.getRegistry().addListener(registryListener);
        initiateExternalIpQuery();
        return wanIpFuture;
    }

    public void shutdown() {
        wanIpFuture.cancel(true);
        upnpService.getRegistry().removeListener(registryListener);
        upnpService.shutdown();
    }

    public SafeFuture<Void> releasePortForward(final NatPortMapping portMapping) {
        log.debug(
                "Releasing port forward for {} {} -> {}",
                portMapping.getProtocol(),
                portMapping.getInternalPort(),
                portMapping.getExternalPort());

        RemoteService service = getWanIpFuture().join();
        XdagPortMappingDelete callback =
                new XdagPortMappingDelete(service, toJupnpPortMapping(portMapping));

//    ignoreFuture(upnpService.getControlPoint().execute(callback));

        return callback.getFuture();
    }

    public SafeFuture<NatPortMapping> requestPortForward(
            final int port, NetworkProtocol protocol, NatServiceType serviceType) {
        return requestPortForward(
                new PortMapping(
                        true,
                        new UnsignedIntegerFourBytes(0),
                        null,
                        new UnsignedIntegerTwoBytes(port),
                        new UnsignedIntegerTwoBytes(port),
                        null,
                        toJupnpProtocol(protocol),
                        serviceType.getValue()));
    }

    @VisibleForTesting
    public SafeFuture<RemoteService> getWanIpFuture() {
        return wanIpFuture;
    }

    private SafeFuture<String> getExternalIpFuture() {
        return externalIpQueryFuture;
    }

    private Optional<String> getLocalIpAddress() {
        return localIpAddress;
    }

    private SafeFuture<NatPortMapping> requestPortForward(final PortMapping portMapping) {
        return getExternalIpFuture()
                .thenCompose(
                        address -> {
                            // note that this future is a dependency of externalIpQueryFuture, so it must be
                            // completed by now
                            RemoteService service = getWanIpFuture().join();

                            // at this point, we should have the local address we discovered the IGD on,
                            // so we can prime the NewInternalClient field if it was omitted
                            if (null == portMapping.getInternalClient()) {
                                portMapping.setInternalClient(getLocalIpAddress().orElse(""));
                            }

                            // our query, which will be handled asynchronously by the jupnp library
                            XdagPortMappingAdd callback = new XdagPortMappingAdd(service, portMapping);

                            log.debug(
                                    "Requesting port forward for {} {} -> {}",
                                    portMapping.getProtocol(),
                                    portMapping.getInternalPort(),
                                    portMapping.getExternalPort());

//              ignoreFuture(upnpService.getControlPoint().execute(callback));
                            return callback.getFuture();
                        });
    }

    private void initiateExternalIpQuery() {
        wanIpFuture
                .thenAccept(
                        service -> {
                            XdagGetExternalIP callback = new XdagGetExternalIP(service);
//              ignoreFuture(upnpService.getControlPoint().execute(callback));
                            callback
                                    .getFuture()
                                    .thenAccept(
                                            externalIpAddress -> {
                                                log.debug("Finished getting IP Address");
                                                localIpAddress = callback.getDiscoveredOnLocalAddress();
                                                externalIpQueryFuture.complete(externalIpAddress);
                                            })
                                    .finish(
                                            error -> {
                                                log.debug("Failed to get external ip address", error);
                                                externalIpQueryFuture.completeExceptionally(error);
                                            });
                        })
                .finish(error -> log.debug("Failed to retrieve external ip address", error));
    }

    private void inspectDeviceRecursive(final RemoteDevice device) {
        for (RemoteService service : device.getServices()) {
            String serviceType = service.getServiceType().getType();
            if (serviceType.equalsIgnoreCase(SERVICE_TYPE_WAN_IP_CONNECTION)) {
                wanIpFuture.complete(service);
            }
        }
        for (RemoteDevice subDevice : device.getEmbeddedDevices()) {
            inspectDeviceRecursive(subDevice);
        }
    }

    private PortMapping.Protocol toJupnpProtocol(final NetworkProtocol protocol) {
        return switch (protocol) {
            case UDP -> PortMapping.Protocol.UDP;
            case TCP -> PortMapping.Protocol.TCP;
        };
<<<<<<< HEAD
  }

  public SafeFuture<?> startup() {
    upnpService.startup();
    upnpService.getRegistry().addListener(registryListener);
    initiateExternalIpQuery();
    return wanIpFuture;
  }

  public void shutdown() {
    wanIpFuture.cancel(true);
    upnpService.getRegistry().removeListener(registryListener);
    upnpService.shutdown();
  }

  public SafeFuture<Void> releasePortForward(final NatPortMapping portMapping) {
    log.debug(
        "Releasing port forward for {} {} -> {}",
        portMapping.getProtocol(),
        portMapping.getInternalPort(),
        portMapping.getExternalPort());

    RemoteService service = getWanIpFuture().join();
    XdagPortMappingDelete callback =
        new XdagPortMappingDelete(service, toJupnpPortMapping(portMapping));

//    ignoreFuture(upnpService.getControlPoint().execute(callback));

    return callback.getFuture();
  }

  public SafeFuture<NatPortMapping> requestPortForward(
      final int port, NetworkProtocol protocol, NatServiceType serviceType) {
    return requestPortForward(
        new PortMapping(
            true,
            new UnsignedIntegerFourBytes(0),
            null,
            new UnsignedIntegerTwoBytes(port),
            new UnsignedIntegerTwoBytes(port),
            null,
            toJupnpProtocol(protocol),
            serviceType.getValue()));
  }

  @VisibleForTesting
  public SafeFuture<RemoteService> getWanIpFuture() {
    return wanIpFuture;
  }

  private SafeFuture<String> getExternalIpFuture() {
    return externalIpQueryFuture;
  }

  private Optional<String> getLocalIpAddress() {
    return localIpAddress;
  }

  private SafeFuture<NatPortMapping> requestPortForward(final PortMapping portMapping) {
    return getExternalIpFuture()
        .thenCompose(
            address -> {
              // note that this future is a dependency of externalIpQueryFuture, so it must be
              // completed by now
              RemoteService service = getWanIpFuture().join();

              // at this point, we should have the local address we discovered the IGD on,
              // so we can prime the NewInternalClient field if it was omitted
              if (null == portMapping.getInternalClient()) {
                portMapping.setInternalClient(getLocalIpAddress().orElse(""));
              }

              // our query, which will be handled asynchronously by the jupnp library
              XdagPortMappingAdd callback = new XdagPortMappingAdd(service, portMapping);

              log.debug(
                  "Requesting port forward for {} {} -> {}",
                  portMapping.getProtocol(),
                  portMapping.getInternalPort(),
                  portMapping.getExternalPort());

//              ignoreFuture(upnpService.getControlPoint().execute(callback));
              return callback.getFuture();
            });
  }

  private void initiateExternalIpQuery() {
    wanIpFuture
        .thenAccept(
            service -> {
              XdagGetExternalIP callback = new XdagGetExternalIP(service);
//              ignoreFuture(upnpService.getControlPoint().execute(callback));
              callback
                  .getFuture()
                  .thenAccept(
                      externalIpAddress -> {
                        log.debug("Finished getting IP Address");
                        localIpAddress = callback.getDiscoveredOnLocalAddress();
                        externalIpQueryFuture.complete(externalIpAddress);
                      })
                  .finish(
                      error -> {
                        log.debug("Failed to get external ip address", error);
                        externalIpQueryFuture.completeExceptionally(error);
                      });
            })
        .finish(error -> log.debug("Failed to retrieve external ip address", error));
  }

  private void inspectDeviceRecursive(final RemoteDevice device) {
    for (RemoteService service : device.getServices()) {
      String serviceType = service.getServiceType().getType();
      if (serviceType.equalsIgnoreCase(SERVICE_TYPE_WAN_IP_CONNECTION)) {
        wanIpFuture.complete(service);
      }
=======
>>>>>>> 74ff78a5
    }

    private PortMapping toJupnpPortMapping(final NatPortMapping natPortMapping) {
        return new PortMapping(
                true,
                new UnsignedIntegerFourBytes(0),
                null,
                new UnsignedIntegerTwoBytes(natPortMapping.getExternalPort()),
                new UnsignedIntegerTwoBytes(natPortMapping.getInternalPort()),
                null,
                toJupnpProtocol(natPortMapping.getProtocol()),
                natPortMapping.getNatServiceType().getValue());
    }
}<|MERGE_RESOLUTION|>--- conflicted
+++ resolved
@@ -38,11 +38,6 @@
 import org.jupnp.registry.RegistryListener;
 import org.jupnp.support.model.PortMapping;
 
-<<<<<<< HEAD
-import java.util.Optional;
-
-=======
->>>>>>> 74ff78a5
 @Slf4j
 public class UpnpClient {
 
@@ -201,124 +196,6 @@
             case UDP -> PortMapping.Protocol.UDP;
             case TCP -> PortMapping.Protocol.TCP;
         };
-<<<<<<< HEAD
-  }
-
-  public SafeFuture<?> startup() {
-    upnpService.startup();
-    upnpService.getRegistry().addListener(registryListener);
-    initiateExternalIpQuery();
-    return wanIpFuture;
-  }
-
-  public void shutdown() {
-    wanIpFuture.cancel(true);
-    upnpService.getRegistry().removeListener(registryListener);
-    upnpService.shutdown();
-  }
-
-  public SafeFuture<Void> releasePortForward(final NatPortMapping portMapping) {
-    log.debug(
-        "Releasing port forward for {} {} -> {}",
-        portMapping.getProtocol(),
-        portMapping.getInternalPort(),
-        portMapping.getExternalPort());
-
-    RemoteService service = getWanIpFuture().join();
-    XdagPortMappingDelete callback =
-        new XdagPortMappingDelete(service, toJupnpPortMapping(portMapping));
-
-//    ignoreFuture(upnpService.getControlPoint().execute(callback));
-
-    return callback.getFuture();
-  }
-
-  public SafeFuture<NatPortMapping> requestPortForward(
-      final int port, NetworkProtocol protocol, NatServiceType serviceType) {
-    return requestPortForward(
-        new PortMapping(
-            true,
-            new UnsignedIntegerFourBytes(0),
-            null,
-            new UnsignedIntegerTwoBytes(port),
-            new UnsignedIntegerTwoBytes(port),
-            null,
-            toJupnpProtocol(protocol),
-            serviceType.getValue()));
-  }
-
-  @VisibleForTesting
-  public SafeFuture<RemoteService> getWanIpFuture() {
-    return wanIpFuture;
-  }
-
-  private SafeFuture<String> getExternalIpFuture() {
-    return externalIpQueryFuture;
-  }
-
-  private Optional<String> getLocalIpAddress() {
-    return localIpAddress;
-  }
-
-  private SafeFuture<NatPortMapping> requestPortForward(final PortMapping portMapping) {
-    return getExternalIpFuture()
-        .thenCompose(
-            address -> {
-              // note that this future is a dependency of externalIpQueryFuture, so it must be
-              // completed by now
-              RemoteService service = getWanIpFuture().join();
-
-              // at this point, we should have the local address we discovered the IGD on,
-              // so we can prime the NewInternalClient field if it was omitted
-              if (null == portMapping.getInternalClient()) {
-                portMapping.setInternalClient(getLocalIpAddress().orElse(""));
-              }
-
-              // our query, which will be handled asynchronously by the jupnp library
-              XdagPortMappingAdd callback = new XdagPortMappingAdd(service, portMapping);
-
-              log.debug(
-                  "Requesting port forward for {} {} -> {}",
-                  portMapping.getProtocol(),
-                  portMapping.getInternalPort(),
-                  portMapping.getExternalPort());
-
-//              ignoreFuture(upnpService.getControlPoint().execute(callback));
-              return callback.getFuture();
-            });
-  }
-
-  private void initiateExternalIpQuery() {
-    wanIpFuture
-        .thenAccept(
-            service -> {
-              XdagGetExternalIP callback = new XdagGetExternalIP(service);
-//              ignoreFuture(upnpService.getControlPoint().execute(callback));
-              callback
-                  .getFuture()
-                  .thenAccept(
-                      externalIpAddress -> {
-                        log.debug("Finished getting IP Address");
-                        localIpAddress = callback.getDiscoveredOnLocalAddress();
-                        externalIpQueryFuture.complete(externalIpAddress);
-                      })
-                  .finish(
-                      error -> {
-                        log.debug("Failed to get external ip address", error);
-                        externalIpQueryFuture.completeExceptionally(error);
-                      });
-            })
-        .finish(error -> log.debug("Failed to retrieve external ip address", error));
-  }
-
-  private void inspectDeviceRecursive(final RemoteDevice device) {
-    for (RemoteService service : device.getServices()) {
-      String serviceType = service.getServiceType().getType();
-      if (serviceType.equalsIgnoreCase(SERVICE_TYPE_WAN_IP_CONNECTION)) {
-        wanIpFuture.complete(service);
-      }
-=======
->>>>>>> 74ff78a5
     }
 
     private PortMapping toJupnpPortMapping(final NatPortMapping natPortMapping) {
