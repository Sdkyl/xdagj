--- conflicted
+++ resolved
@@ -29,13 +29,6 @@
 import static io.xdag.core.XdagField.FieldType.XDAG_FIELD_NONCE;
 import static io.xdag.net.message.XdagMessageCodes.SUMS_REPLY;
 
-<<<<<<< HEAD
-import java.math.BigInteger;
-import java.nio.ByteOrder;
-import java.util.zip.CRC32;
-
-=======
->>>>>>> 74ff78a5
 import io.xdag.core.XdagStats;
 import io.xdag.utils.BytesUtils;
 import java.math.BigInteger;
@@ -122,17 +115,10 @@
         endtime = encoded.getLong(24, ByteOrder.LITTLE_ENDIAN);
         random = encoded.getLong(32, ByteOrder.LITTLE_ENDIAN);
         BigInteger maxdifficulty = encoded.slice(80, 16).toUnsignedBigInteger(ByteOrder.LITTLE_ENDIAN);
-<<<<<<< HEAD
-        long totalnblocks = encoded.getLong(104,ByteOrder.LITTLE_ENDIAN);
-        long totalnmains = encoded.getLong(120,ByteOrder.LITTLE_ENDIAN);
-        int totalnhosts = encoded.getInt(132,ByteOrder.LITTLE_ENDIAN);
-        long maintime = encoded.getLong(136,ByteOrder.LITTLE_ENDIAN);
-=======
         long totalnblocks = encoded.getLong(104, ByteOrder.LITTLE_ENDIAN);
         long totalnmains = encoded.getLong(120, ByteOrder.LITTLE_ENDIAN);
         int totalnhosts = encoded.getInt(132, ByteOrder.LITTLE_ENDIAN);
         long maintime = encoded.getLong(136, ByteOrder.LITTLE_ENDIAN);
->>>>>>> 74ff78a5
         xdagStats = new XdagStats(maxdifficulty, totalnblocks, totalnmains, totalnhosts, maintime);
 
         // test netdb
@@ -182,17 +168,10 @@
         encoded.set(80, Bytes.wrap(BytesUtils.bigIntegerToBytes(maxDiff, 16, true)));
 
         // field3 nblock totalblock main totalmain
-<<<<<<< HEAD
-        encoded.set(96, Bytes.wrap(BytesUtils.longToBytes(nblocks,  true)));
-        encoded.set(104, Bytes.wrap(BytesUtils.longToBytes(totalBlockNumber,  true)));
-        encoded.set(112, Bytes.wrap(BytesUtils.longToBytes(nmain,  true)));
-        encoded.set(120, Bytes.wrap(BytesUtils.longToBytes(totalMainNumber,  true)));
-=======
         encoded.set(96, Bytes.wrap(BytesUtils.longToBytes(nblocks, true)));
         encoded.set(104, Bytes.wrap(BytesUtils.longToBytes(totalBlockNumber, true)));
         encoded.set(112, Bytes.wrap(BytesUtils.longToBytes(nmain, true)));
         encoded.set(120, Bytes.wrap(BytesUtils.longToBytes(totalMainNumber, true)));
->>>>>>> 74ff78a5
         encoded.set(128, Bytes.wrap(tmpbyte));
     }
 
@@ -200,11 +179,7 @@
         CRC32 crc32 = new CRC32();
         crc32.update(encoded.toArray(), 0, 512);
         //System.arraycopy(BytesUtils.longToBytes(crc32.getValue(), true), 0, encoded, 4, 4);
-<<<<<<< HEAD
-        encoded.set(4,Bytes.wrap(BytesUtils.intToBytes((int) crc32.getValue(), true)));
-=======
         encoded.set(4, Bytes.wrap(BytesUtils.intToBytes((int) crc32.getValue(), true)));
->>>>>>> 74ff78a5
     }
 
 }