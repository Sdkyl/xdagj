--- conflicted
+++ resolved
@@ -206,18 +206,13 @@
                     for(BlockWrapper b : oldQ) {
                         if (equalBytes(b.getBlock().getHashLow(), blockWrapper.getBlock().getHashLow())) {
                             // after 64 sec must resend block request
-                            if(now - b.getTime() > 64 * 1000) {
-                                b.setTime(now);
-                                r.set(true);
-                            } else {
+//                            if(now - b.getTime() > 64 * 1000) {
+//                                b.setTime(now);
+//                                r.set(true);
+//                            } else {
                             //TODO should be consider timeout not received request block
-<<<<<<< HEAD
-                                r.set(false);
-                            }
-=======
                             r.set(false);
 //                            }
->>>>>>> 3827985f
                             return oldQ;
                         }
                     }
@@ -295,11 +290,7 @@
 
         kernel.getMinerServer().start();
         kernel.getPow().start();
-<<<<<<< HEAD
-
-=======
 //        kernel.getLibp2pNetwork().start();
->>>>>>> 3827985f
 //        connectlibp2pFuture = exec.scheduleAtFixedRate(this::doConnectlibp2p,10,10, TimeUnit.SECONDS);
 
     }
