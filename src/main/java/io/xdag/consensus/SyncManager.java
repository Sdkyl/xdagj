/*
 * The MIT License (MIT)
 *
 * Copyright (c) 2020-2030 The XdagJ Developers
 *
 * Permission is hereby granted, free of charge, to any person obtaining a copy
 * of this software and associated documentation files (the "Software"), to deal
 * in the Software without restriction, including without limitation the rights
 * to use, copy, modify, merge, publish, distribute, sublicense, and/or sell
 * copies of the Software, and to permit persons to whom the Software is
 * furnished to do so, subject to the following conditions:
 *
 * The above copyright notice and this permission notice shall be included in
 * all copies or substantial portions of the Software.
 *
 * THE SOFTWARE IS PROVIDED "AS IS", WITHOUT WARRANTY OF ANY KIND, EXPRESS OR
 * IMPLIED, INCLUDING BUT NOT LIMITED TO THE WARRANTIES OF MERCHANTABILITY,
 * FITNESS FOR A PARTICULAR PURPOSE AND NONINFRINGEMENT. IN NO EVENT SHALL THE
 * AUTHORS OR COPYRIGHT HOLDERS BE LIABLE FOR ANY CLAIM, DAMAGES OR OTHER
 * LIABILITY, WHETHER IN AN ACTION OF CONTRACT, TORT OR OTHERWISE, ARISING FROM,
 * OUT OF OR IN CONNECTION WITH THE SOFTWARE OR THE USE OR OTHER DEALINGS IN
 * THE SOFTWARE.
 */
package io.xdag.consensus;

import static io.xdag.core.ImportResult.EXIST;
import static io.xdag.core.ImportResult.IMPORTED_BEST;
import static io.xdag.core.ImportResult.IMPORTED_NOT_BEST;
import static io.xdag.utils.FastByteComparisons.equalBytes;

import java.math.BigInteger;
import java.text.SimpleDateFormat;
import java.util.*;
import java.util.concurrent.*;
import java.util.concurrent.atomic.AtomicBoolean;
import java.util.concurrent.atomic.AtomicInteger;
import java.util.concurrent.atomic.AtomicLong;
import java.util.stream.Stream;

import io.libp2p.core.PeerId;

import io.xdag.core.*;

import io.xdag.discovery.peers.DiscoveryPeer;
import io.xdag.discovery.peers.PeerTable;
import io.xdag.libp2p.Libp2pChannel;
import io.xdag.libp2p.manager.ChannelManager;
import io.xdag.libp2p.peer.LibP2PNodeId;
import io.xdag.net.node.Node;

import com.google.common.collect.Queues;

import io.xdag.Kernel;
import io.xdag.config.Config;
import io.xdag.net.XdagChannel;
import io.xdag.net.manager.XdagChannelManager;
import io.xdag.utils.ByteArrayWrapper;
import io.xdag.utils.BytesUtils;
import lombok.Getter;
import lombok.Setter;
import lombok.extern.slf4j.Slf4j;
import org.bouncycastle.util.encoders.Hex;

import javax.annotation.Nonnull;

@Slf4j
@Getter
@Setter
public class SyncManager {

    private static final ThreadFactory factory = new ThreadFactory() {
        private final AtomicInteger cnt = new AtomicInteger(0);

        @Override
        public Thread newThread(@Nonnull Runnable r) {
            return new Thread(r, "node-" + cnt.getAndIncrement());
        }
    };

    private Kernel kernel;
    private Blockchain blockchain;
    private long importStart;
    private AtomicLong importIdleTime = new AtomicLong();
    private boolean syncDone = false;
    private XdagChannelManager channelMgr;
    private ChannelManager channelManager;
    private final ScheduledExecutorService exec;
    private ScheduledFuture<?> connectlibp2pFuture;
    private Set<DiscoveryPeer> hadConnectnode = new HashSet<>();

    public SyncManager(Kernel kernel) {
        this.kernel = kernel;
        this.blockchain = kernel.getBlockchain();
        this.channelMgr = kernel.getChannelMgr();
        this.channelManager = kernel.getChannelManager();
        this.exec = new ScheduledThreadPoolExecutor(1, factory);

    }

    /** Queue with validated blocks to be added to the blockchain */
    private Queue<BlockWrapper> blockQueue = new ConcurrentLinkedQueue<>();

    /** Queue for the link block don't exist */
    private ConcurrentHashMap<ByteArrayWrapper, Queue<BlockWrapper>> syncMap = new ConcurrentHashMap<>();

    public void start() {
        log.debug("Download receiveBlock run...");
    }

    /** Processing the queue adding blocks to the chain. */
    //todo:修改共识
    public ImportResult importBlock(BlockWrapper blockWrapper) {
        log.debug("importBlock:{}", BytesUtils.toHexString(blockWrapper.getBlock().getHash()));
        ImportResult importResult = blockchain.tryToConnect(blockWrapper.getBlock());

        if (importResult == EXIST) {
            log.error("Block have exist:" + Hex.toHexString(blockWrapper.getBlock().getHash()));
        }

        if (importResult == IMPORTED_BEST || importResult == IMPORTED_NOT_BEST) {
            BigInteger currentDiff = blockchain.getXdagTopStatus().getTopDiff();
            if (!syncDone && currentDiff.compareTo(blockchain.getXdagStats().getMaxdifficulty()) >= 0) {
//                log.info("current maxDiff:" + blockchain.getXdagStats().getMaxdifficulty().toString(16));
                // 只有同步完成的时候 才能开始线程 再一次
                if (!syncDone) {
                    if (Config.MAINNET) {
                        kernel.getXdagState().setState(XdagState.CONN);
                    } else {
                        kernel.getXdagState().setState(XdagState.CTST);
                    }
                }
                makeSyncDone();
            }
        }

        if (syncDone && (importResult == IMPORTED_BEST || importResult == IMPORTED_NOT_BEST)) {
            // 如果是自己产生的区块则在pow的时候已经广播 这里不需要重复
            if (blockWrapper.getRemoteNode() == null
                    || !blockWrapper.getRemoteNode().equals(kernel.getClient().getNode())) {
                if (blockWrapper.getTtl() > 0) {
                    distributeBlock(blockWrapper);
                }
            }
        }
        return  importResult;
    }

    public boolean isSyncDone() {
        return syncDone;
    }

    public synchronized ImportResult validateAndAddNewBlock(BlockWrapper blockWrapper) {
        blockWrapper.getBlock().parse();
        ImportResult result = importBlock(blockWrapper);
        log.info("validateAndAddNewBlock:{}, {}", Hex.toHexString(blockWrapper.getBlock().getHashLow()), result);
        switch (result) {
            case IMPORTED_BEST:
            case IMPORTED_NOT_BEST:
                syncPopBlock(blockWrapper);
                break;
            case NO_PARENT: {
                if (syncPushBlock(blockWrapper, result.getHashLow())) {
                    log.error("push block:{}, NO_PARENT {}", Hex.toHexString(blockWrapper.getBlock().getHashLow()),
                            Hex.toHexString(result.getHashLow()));
                    List<XdagChannel> channels = channelMgr.getActiveChannels();
                    for (XdagChannel channel : channels) {
                        if(channel.getNode().equals(blockWrapper.getRemoteNode())) {
                            channel.getXdag().sendGetBlock(result.getHashLow());

                        }
                    }
//                    for(Libp2pChannel libp2pChannel : channelManager.getactiveChannel()){
//                        if(libp2pChannel.getNode().equals(blockWrapper.getRemoteNode())){
//                            libp2pChannel.getHandler().getController().sendGetBlock(result.getHashLow());
//                        }
//                    }
                }
                break;
            }
            case INVALID_BLOCK: {
//                log.error("invalid block:{}", Hex.toHexString(blockWrapper.getBlock().getHashLow()));
                break;
            }
            default:
                break;
        }
        return result;
    }

    /**
     * 同步缺失区块
     *
     * @param blockWrapper
     *            新区块
     * @param hashLow
     *            缺失的parent哈希
     */
    public boolean syncPushBlock(BlockWrapper blockWrapper, byte[] hashLow) {
        AtomicBoolean r = new AtomicBoolean(true);
        long now = System.currentTimeMillis();
        ByteArrayWrapper refKey = new ByteArrayWrapper(hashLow);
        Queue<BlockWrapper> newQueue = Queues.newConcurrentLinkedQueue();
        blockWrapper.setTime(now);
        newQueue.add(blockWrapper);
        blockchain.getXdagStats().nwaitsync++;
        syncMap.merge(refKey, newQueue,
                (oldQ, newQ) -> {
                    blockchain.getXdagStats().nwaitsync--;
                    for(BlockWrapper b : oldQ) {
                        if (equalBytes(b.getBlock().getHashLow(), blockWrapper.getBlock().getHashLow())) {
                            // after 64 sec must resend block request
                            if(now - b.getTime() > 64 * 1000) {
                                b.setTime(now);
                                r.set(true);
                            } else {
                            //TODO should be consider timeout not received request block
<<<<<<< HEAD
                            r.set(false);
=======
                                r.set(false);
>>>>>>> 83c576d4
                            }
                            return oldQ;
                        }
                    }
                    oldQ.add(blockWrapper);
                    r.set(true);
                    return oldQ;
                });
        return r.get();
    }

    /**
<<<<<<< HEAD
     *
     *
     * @param blockWrapper
     * @return
     */
    public boolean syncPopBlock(BlockWrapper blockWrapper) {
        AtomicBoolean result = new AtomicBoolean(false);
=======
     *  根据接收到的区块，将子区块释放
     *
     * @param blockWrapper 接收到的区块
     * @return
     */
    public void syncPopBlock(BlockWrapper blockWrapper) {
//        AtomicBoolean result = new AtomicBoolean(false);
>>>>>>> 83c576d4
        Block block = blockWrapper.getBlock();
        ByteArrayWrapper key = new ByteArrayWrapper(block.getHashLow());
        // re import all for waiting this block
        syncMap.computeIfPresent(key, (k, v)->{
//            result.set(true);
            blockchain.getXdagStats().nwaitsync--;
            v.forEach(bw -> {
                ImportResult importResult = importBlock(bw);
                switch (importResult) {
                    case EXIST:
                    case IMPORTED_BEST:
                    case IMPORTED_NOT_BEST:
                        // TODO import成功后都需要移除
//                        if(syncPopBlock(bw)) {
//                            v.remove(bw);
//                        }
                        syncPopBlock(bw);
                        v.remove(bw);
                        break;
                    case NO_PARENT:
                        if (syncPushBlock(bw, importResult.getHashLow())) {
                            log.error("push block:{}, NO_PARENT {}", Hex.toHexString(bw.getBlock().getHashLow()),
                                    Hex.toHexString(importResult.getHashLow()));
                            List<XdagChannel> channels = channelMgr.getActiveChannels();
                            for (XdagChannel channel : channels) {
                                if (channel.getNode().equals(bw.getRemoteNode())) {
                                    channel.getXdag().sendGetBlock(importResult.getHashLow());
                                }
                            }
                        }
                        break;
                    default:
                        break;
                }
            });
            if(v.size() == 0) {
                syncMap.remove(k);
                return null;
            }
            return v;
        });
//        return result.get();
    }

    public void makeSyncDone() {
//        log.debug("Sync Done");
        if (syncDone) {
            return;
        }
        syncDone = true;

        if (Config.MAINNET) {
            kernel.getXdagState().setState(XdagState.SYNC);
        } else {
            kernel.getXdagState().setState(XdagState.STST);
        }

//        log.info("sync finish! tha last mainBlock number = {}", blockchain.getXdagStats().nmain);

        SimpleDateFormat formatter= new SimpleDateFormat("yyyy-MM-dd 'at' HH:mm:ss z");
        Date date = new Date(System.currentTimeMillis());
        System.out.println("Start PoW at:"+formatter.format(date));

        // 检查主块链
//        kernel.getBlockchain().startCheckMain();
        kernel.getMinerServer().start();
        kernel.getPow().start();
//        kernel.getLibp2pNetwork().start();
//        connectlibp2pFuture = exec.scheduleAtFixedRate(this::doConnectlibp2p,10,10, TimeUnit.SECONDS);

    }

    public void doConnectlibp2p(){
        List<Libp2pChannel> libp2pChannels = kernel.getChannelManager().getactiveChannel();
        Stream<Node> nodes = libp2pChannels.stream().map(a->a.getNode());
        PeerTable peerTable = kernel.getDiscoveryController().getPeerTable();
        Collection<DiscoveryPeer> discoveryPeers = peerTable.getAllPeers();
        List<DiscoveryPeer> discoveryPeers1 = new ArrayList<>(discoveryPeers);
        for (DiscoveryPeer d : discoveryPeers1) {
            if ((d.getEndpoint().getHost().equals(kernel.getDiscoveryController().getMynode().getHost()) &&
                    (d.getEndpoint().getTcpPort().equals(kernel.getDiscoveryController().getMynode().getTcpPort())))
                    || hadConnectnode.contains(d) ||
                    nodes.anyMatch(a -> a.equals(new Node(d.getEndpoint().getHost(), d.getEndpoint().getTcpPort().getAsInt())))) {
                continue;
            }
            StringBuilder stringBuilder = new StringBuilder();
//       连接格式 ("/ip4/192.168.3.5/tcp/11112/ipfs/16Uiu2HAmRfT8vNbCbvjQGsfqWUtmZvrj5y8XZXiyUz6HVSqZW8gy")
            String id = new LibP2PNodeId(PeerId.fromHex(Hex.toHexString(d.getId().extractArray()))).toString();
            stringBuilder.append("/ip4/").append(d.getEndpoint().getHost()).append("/tcp/").append(d.getEndpoint().getTcpPort().getAsInt()).
                    append("/ipfs/").append(id);
            kernel.getLibp2pNetwork().dail(stringBuilder.toString());
            hadConnectnode.add(d);
        }
    }
    public void stop() {
        log.debug("sync manager stop");
    }

    public void distributeBlock(BlockWrapper blockWrapper) {
        channelMgr.onNewForeignBlock(blockWrapper);
        channelManager.onNewForeignBlock(blockWrapper);
    }

}<|MERGE_RESOLUTION|>--- conflicted
+++ resolved
@@ -161,7 +161,7 @@
             case NO_PARENT: {
                 if (syncPushBlock(blockWrapper, result.getHashLow())) {
                     log.error("push block:{}, NO_PARENT {}", Hex.toHexString(blockWrapper.getBlock().getHashLow()),
-                            Hex.toHexString(result.getHashLow()));
+                        Hex.toHexString(result.getHashLow()));
                     List<XdagChannel> channels = channelMgr.getActiveChannels();
                     for (XdagChannel channel : channels) {
                         if(channel.getNode().equals(blockWrapper.getRemoteNode())) {
@@ -214,11 +214,7 @@
                                 r.set(true);
                             } else {
                             //TODO should be consider timeout not received request block
-<<<<<<< HEAD
-                            r.set(false);
-=======
                                 r.set(false);
->>>>>>> 83c576d4
                             }
                             return oldQ;
                         }
@@ -231,15 +227,6 @@
     }
 
     /**
-<<<<<<< HEAD
-     *
-     *
-     * @param blockWrapper
-     * @return
-     */
-    public boolean syncPopBlock(BlockWrapper blockWrapper) {
-        AtomicBoolean result = new AtomicBoolean(false);
-=======
      *  根据接收到的区块，将子区块释放
      *
      * @param blockWrapper 接收到的区块
@@ -247,7 +234,6 @@
      */
     public void syncPopBlock(BlockWrapper blockWrapper) {
 //        AtomicBoolean result = new AtomicBoolean(false);
->>>>>>> 83c576d4
         Block block = blockWrapper.getBlock();
         ByteArrayWrapper key = new ByteArrayWrapper(block.getHashLow());
         // re import all for waiting this block
@@ -315,7 +301,7 @@
 //        kernel.getBlockchain().startCheckMain();
         kernel.getMinerServer().start();
         kernel.getPow().start();
-//        kernel.getLibp2pNetwork().start();
+        kernel.getLibp2pNetwork().start();
 //        connectlibp2pFuture = exec.scheduleAtFixedRate(this::doConnectlibp2p,10,10, TimeUnit.SECONDS);
 
     }
