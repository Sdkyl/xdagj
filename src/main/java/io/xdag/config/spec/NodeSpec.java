--- conflicted
+++ resolved
@@ -57,10 +57,7 @@
     boolean isBootnode();
 
     List<String> getBootnodes();
-<<<<<<< HEAD
-=======
 
->>>>>>> 74ff78a5
     int getLibp2pPort();
 
     String getLibp2pPrivkey();
