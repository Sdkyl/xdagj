--- conflicted
+++ resolved
@@ -220,12 +220,6 @@
         // pow
         // ====================================
         pow = new XdagPow(this);
-<<<<<<< HEAD
-
-        //todo:直接启动出块
-
-=======
->>>>>>> 3827985f
         minerManager.setPoW(pow);
         minerManager.start();
         if (Config.MAINNET) {
