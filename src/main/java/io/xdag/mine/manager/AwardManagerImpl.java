--- conflicted
+++ resolved
@@ -24,14 +24,11 @@
 
 package io.xdag.mine.manager;
 
-<<<<<<< HEAD
-=======
 import static io.xdag.core.XdagField.FieldType.XDAG_FIELD_IN;
 import static io.xdag.core.XdagField.FieldType.XDAG_FIELD_OUT;
 import static io.xdag.utils.BytesUtils.compareTo;
 import static java.lang.Math.E;
 
->>>>>>> 74ff78a5
 import io.xdag.Kernel;
 import io.xdag.config.Config;
 import io.xdag.consensus.Task;
@@ -60,20 +57,6 @@
 import org.apache.tuweni.bytes.Bytes;
 import org.apache.tuweni.bytes.Bytes32;
 import org.apache.tuweni.bytes.MutableBytes32;
-<<<<<<< HEAD
-
-import java.net.InetSocketAddress;
-import java.util.*;
-import java.util.concurrent.BlockingQueue;
-import java.util.concurrent.CopyOnWriteArrayList;
-import java.util.concurrent.LinkedBlockingQueue;
-
-import static io.xdag.core.XdagField.FieldType.XDAG_FIELD_IN;
-import static io.xdag.core.XdagField.FieldType.XDAG_FIELD_OUT;
-import static io.xdag.utils.BytesUtils.compareTo;
-import static java.lang.Math.E;
-=======
->>>>>>> 74ff78a5
 
 @Slf4j
 public class AwardManagerImpl implements AwardManager, Runnable {
@@ -105,13 +88,9 @@
     private final BlockingQueue<AwardBlock> awardBlockBlockingQueue = new LinkedBlockingQueue<>();
     // 定义每一个部分的收益占比
     protected Miner poolMiner;
-<<<<<<< HEAD
-    /** 存放的是过去十六个区块的hash */
-=======
     /**
      * 存放的是过去十六个区块的hash
      */
->>>>>>> 74ff78a5
     protected List<Bytes32> blockHashs = new CopyOnWriteArrayList<>();
     protected List<Bytes32> minShares = new CopyOnWriteArrayList<>(new ArrayList<>(16));
     protected long currentTaskTime;
@@ -205,11 +184,7 @@
     }
 
     @Override
-<<<<<<< HEAD
-    public void addAwardBlock(Bytes32 share, Bytes32 hash, long generateTime){
-=======
     public void addAwardBlock(Bytes32 share, Bytes32 hash, long generateTime) {
->>>>>>> 74ff78a5
         AwardBlock awardBlock = new AwardBlock();
         awardBlock.share = share;
         awardBlock.hash = hash;
@@ -633,10 +608,7 @@
      * 用于记录奖励主块的信息
      */
     public static class AwardBlock {
-<<<<<<< HEAD
-=======
-
->>>>>>> 74ff78a5
+
         Bytes32 share;
         Bytes32 hash;
         long generateTime;
