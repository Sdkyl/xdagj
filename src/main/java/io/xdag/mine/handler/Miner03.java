/*
 * The MIT License (MIT)
 *
 * Copyright (c) 2020-2030 The XdagJ Developers
 *
 * Permission is hereby granted, free of charge, to any person obtaining a copy
 * of this software and associated documentation files (the "Software"), to deal
 * in the Software without restriction, including without limitation the rights
 * to use, copy, modify, merge, publish, distribute, sublicense, and/or sell
 * copies of the Software, and to permit persons to whom the Software is
 * furnished to do so, subject to the following conditions:
 *
 * The above copyright notice and this permission notice shall be included in
 * all copies or substantial portions of the Software.
 *
 * THE SOFTWARE IS PROVIDED "AS IS", WITHOUT WARRANTY OF ANY KIND, EXPRESS OR
 * IMPLIED, INCLUDING BUT NOT LIMITED TO THE WARRANTIES OF MERCHANTABILITY,
 * FITNESS FOR A PARTICULAR PURPOSE AND NONINFRINGEMENT. IN NO EVENT SHALL THE
 * AUTHORS OR COPYRIGHT HOLDERS BE LIABLE FOR ANY CLAIM, DAMAGES OR OTHER
 * LIABILITY, WHETHER IN AN ACTION OF CONTRACT, TORT OR OTHERWISE, ARISING FROM,
 * OUT OF OR IN CONNECTION WITH THE SOFTWARE OR THE USE OR OTHER DEALINGS IN
 * THE SOFTWARE.
 */

package io.xdag.mine.handler;

import static io.xdag.utils.BytesUtils.compareTo;

import io.netty.channel.ChannelHandlerContext;
import io.netty.channel.SimpleChannelInboundHandler;
import io.xdag.Kernel;
import io.xdag.consensus.SyncManager;
import io.xdag.core.Block;
import io.xdag.core.BlockWrapper;
import io.xdag.core.ImportResult;
import io.xdag.mine.MinerChannel;
import io.xdag.mine.manager.MinerManager;
import io.xdag.mine.message.NewBalanceMessage;
import io.xdag.mine.message.NewTaskMessage;
import io.xdag.mine.message.TaskShareMessage;
import io.xdag.mine.miner.Miner;
import io.xdag.mine.miner.MinerStates;
import io.xdag.net.message.Message;
import io.xdag.net.message.impl.NewBlockMessage;
import io.xdag.utils.ByteArrayWrapper;
import io.xdag.utils.BytesUtils;
import io.xdag.utils.XdagTime;
<<<<<<< HEAD
import lombok.extern.slf4j.Slf4j;
import org.apache.tuweni.bytes.Bytes;
import org.apache.tuweni.bytes.Bytes32;
import org.bouncycastle.util.encoders.Hex;

=======
>>>>>>> 74ff78a5
import java.io.IOException;
import java.util.Date;
import lombok.extern.slf4j.Slf4j;
import org.apache.tuweni.bytes.Bytes;
import org.apache.tuweni.bytes.Bytes32;

import static io.xdag.utils.BytesUtils.compareTo;

@Slf4j
public class Miner03 extends SimpleChannelInboundHandler<Message> {

    private final Kernel kernel;
    private final MinerChannel channel;
    private final MinerManager minerManager;
    private final SyncManager syncManager;
    private ChannelHandlerContext ctx;

    public Miner03(MinerChannel channel, Kernel kernel) {
        this.channel = channel;
        this.kernel = kernel;
        minerManager = kernel.getMinerManager();
        syncManager = kernel.getSyncMgr();
    }

    @Override
    protected void channelRead0(ChannelHandlerContext ctx, Message msg) {
        switch (msg.getCommand()) {
            case NEW_BALANCE -> processNewBalance((NewBalanceMessage) msg);
            case TASK_SHARE -> processTaskShare((TaskShareMessage) msg);
            case NEW_TASK -> processNewTask((NewTaskMessage) msg);
            case NEW_BLOCK -> processNewBlock((NewBlockMessage) msg);
            default -> log.warn("没有这种对应数据的消息类型，内容为【{}】", msg.getEncoded());
        }
    }

    @Override
    public void handlerAdded(ChannelHandlerContext ctx) {
        channel.setCtx(ctx);
        this.ctx = ctx;
    }

    @Override
    public void exceptionCaught(ChannelHandlerContext ctx, Throwable cause) {
        if (cause instanceof IOException) {
            log.debug("Close miner at time:{}", XdagTime.format(new Date()));
            ctx.channel().closeFuture();
        } else {
            cause.printStackTrace();
        }
        channel.onDisconnect();
    }

    /**
     * ********************** Message Processing * ***********************
     */
    protected void processNewBlock(NewBlockMessage msg) {
        Block block = msg.getBlock();
        ImportResult importResult = syncManager
                .validateAndAddNewBlock(new BlockWrapper(block, kernel.getConfig().getNodeSpec().getTTL()));
        if (importResult.isNormal()) {
<<<<<<< HEAD
            log.info("XDAG:receive tansaction. A Transaction from wallet/miner, block hash:{}", block.getHash().toHexString());
=======
            log.info("XDAG:receive tansaction. A Transaction from wallet/miner, block hash:{}",
                    block.getHash().toHexString());
>>>>>>> 74ff78a5
        }
    }

    protected void processNewBalance(NewBalanceMessage msg) {
        // TODO: 2020/5/9 处理矿工接受到的余额信息 矿工功能
        log.debug("Receive New Balance [{}]", msg.getEncoded().toHexString());
    }

    protected void processNewTask(NewTaskMessage msg) {
        // TODO: 2020/5/9 处理矿工收到的新任务 矿工功能
        log.debug("Miner Receive New Task [{}]", msg.getEncoded().toHexString());
    }

    protected void processTaskShare(TaskShareMessage msg) {
        log.debug("Pool Receive Share");

        //share地址不一致，修改对应的miner地址
<<<<<<< HEAD
        if (compareTo( msg.getEncoded().toArray(), 8, 24, channel.getAccountAddressHash().toArray(), 8, 24) != 0) {
=======
        if (compareTo(msg.getEncoded().toArray(), 8, 24, channel.getAccountAddressHash().toArray(), 8, 24) != 0) {
>>>>>>> 74ff78a5
            byte[] zero = new byte[8];
            Bytes32 blockHash;
            BytesUtils.isFullZero(zero);

<<<<<<< HEAD
            Bytes32 hashLow = Bytes32.wrap(BytesUtils.merge(zero, BytesUtils.subArray(msg.getEncoded().toArray(),8 ,24)));
            Block block = kernel.getBlockchain().getBlockByHash(hashLow,false);
=======
            Bytes32 hashLow = Bytes32
                    .wrap(BytesUtils.merge(zero, BytesUtils.subArray(msg.getEncoded().toArray(), 8, 24)));
            Block block = kernel.getBlockchain().getBlockByHash(hashLow, false);
>>>>>>> 74ff78a5
            Miner oldMiner = channel.getMiner();
            //不为空，表示可以找到对应的区块，地址存在
            if (block != null) {
                blockHash = block.getHash();
<<<<<<< HEAD
                Miner miner = kernel.getMinerManager().getActivateMiners().get(new ByteArrayWrapper(blockHash.toArray()));
=======
                Miner miner = kernel.getMinerManager().getActivateMiners()
                        .get(new ByteArrayWrapper(blockHash.toArray()));
>>>>>>> 74ff78a5
                if (miner == null) {
                    log.debug("creat a new miner");
                    miner = new Miner(blockHash);
                    minerManager.addActiveMiner(miner);
                }
                //改变channel对应的地址，并替换新的miner连接
                channel.updateMiner(miner);
<<<<<<< HEAD
                log.info("XDAG:randomXminer. channel {} with wallet-address {} is randomXminer",channel.getInetAddress().toString(), blockHash.toHexString());

                oldMiner.setMinerStates(MinerStates.MINER_ARCHIVE);
                minerManager.getActivateMiners().remove(new ByteArrayWrapper(oldMiner.getAddressHash().toArray()));
            }else {
=======
                log.info("XDAG:randomXminer. channel {} with wallet-address {} is randomXminer",
                        channel.getInetAddress().toString(), blockHash.toHexString());

                oldMiner.setMinerStates(MinerStates.MINER_ARCHIVE);
                minerManager.getActivateMiners().remove(new ByteArrayWrapper(oldMiner.getAddressHash().toArray()));
            } else {
>>>>>>> 74ff78a5
                //to do nothing
                log.debug("can not receive the share, No such address exists.");
                ctx.close();
                minerManager.getActivateMiners().remove(new ByteArrayWrapper(oldMiner.getAddressHash().toArray()));
            }
        }

        if (channel.getSharesCounts() <= kernel.getConfig().getPoolSpec().getMaxShareCountPerChannel()) {
            channel.addShareCounts(1);
            minerManager.onNewShare(channel, msg);
        } else {
            log.debug("Too many Shares,Reject...");
        }

    }

<<<<<<< HEAD
    /** 发送任务消息 */
=======
    /**
     * 发送任务消息
     */
>>>>>>> 74ff78a5
    public void sendMessage(Bytes bytes) {
        ctx.channel().writeAndFlush(bytes.toArray());
    }

    public void dropConnection() {
        disconnect();
    }

    public void disconnect() {
        ctx.close();
        this.channel.setActive(false);
        kernel.getChannelsAccount().getAndDecrement();
        minerManager.removeUnactivateChannel(this.channel);
<<<<<<< HEAD
        log.info("XDAG:channel close. channel {} with wallet-address {} close", this.channel.getInetAddress().toString(), this.channel.getMiner().getAddressHash().toHexString());
=======
        log.info("XDAG:channel close. channel {} with wallet-address {} close",
                this.channel.getInetAddress().toString(), this.channel.getMiner().getAddressHash().toHexString());
>>>>>>> 74ff78a5
    }
}<|MERGE_RESOLUTION|>--- conflicted
+++ resolved
@@ -45,21 +45,11 @@
 import io.xdag.utils.ByteArrayWrapper;
 import io.xdag.utils.BytesUtils;
 import io.xdag.utils.XdagTime;
-<<<<<<< HEAD
-import lombok.extern.slf4j.Slf4j;
-import org.apache.tuweni.bytes.Bytes;
-import org.apache.tuweni.bytes.Bytes32;
-import org.bouncycastle.util.encoders.Hex;
-
-=======
->>>>>>> 74ff78a5
 import java.io.IOException;
 import java.util.Date;
 import lombok.extern.slf4j.Slf4j;
 import org.apache.tuweni.bytes.Bytes;
 import org.apache.tuweni.bytes.Bytes32;
-
-import static io.xdag.utils.BytesUtils.compareTo;
 
 @Slf4j
 public class Miner03 extends SimpleChannelInboundHandler<Message> {
@@ -113,12 +103,8 @@
         ImportResult importResult = syncManager
                 .validateAndAddNewBlock(new BlockWrapper(block, kernel.getConfig().getNodeSpec().getTTL()));
         if (importResult.isNormal()) {
-<<<<<<< HEAD
-            log.info("XDAG:receive tansaction. A Transaction from wallet/miner, block hash:{}", block.getHash().toHexString());
-=======
             log.info("XDAG:receive tansaction. A Transaction from wallet/miner, block hash:{}",
                     block.getHash().toHexString());
->>>>>>> 74ff78a5
         }
     }
 
@@ -136,33 +122,20 @@
         log.debug("Pool Receive Share");
 
         //share地址不一致，修改对应的miner地址
-<<<<<<< HEAD
-        if (compareTo( msg.getEncoded().toArray(), 8, 24, channel.getAccountAddressHash().toArray(), 8, 24) != 0) {
-=======
         if (compareTo(msg.getEncoded().toArray(), 8, 24, channel.getAccountAddressHash().toArray(), 8, 24) != 0) {
->>>>>>> 74ff78a5
             byte[] zero = new byte[8];
             Bytes32 blockHash;
             BytesUtils.isFullZero(zero);
 
-<<<<<<< HEAD
-            Bytes32 hashLow = Bytes32.wrap(BytesUtils.merge(zero, BytesUtils.subArray(msg.getEncoded().toArray(),8 ,24)));
-            Block block = kernel.getBlockchain().getBlockByHash(hashLow,false);
-=======
             Bytes32 hashLow = Bytes32
                     .wrap(BytesUtils.merge(zero, BytesUtils.subArray(msg.getEncoded().toArray(), 8, 24)));
             Block block = kernel.getBlockchain().getBlockByHash(hashLow, false);
->>>>>>> 74ff78a5
             Miner oldMiner = channel.getMiner();
             //不为空，表示可以找到对应的区块，地址存在
             if (block != null) {
                 blockHash = block.getHash();
-<<<<<<< HEAD
-                Miner miner = kernel.getMinerManager().getActivateMiners().get(new ByteArrayWrapper(blockHash.toArray()));
-=======
                 Miner miner = kernel.getMinerManager().getActivateMiners()
                         .get(new ByteArrayWrapper(blockHash.toArray()));
->>>>>>> 74ff78a5
                 if (miner == null) {
                     log.debug("creat a new miner");
                     miner = new Miner(blockHash);
@@ -170,20 +143,12 @@
                 }
                 //改变channel对应的地址，并替换新的miner连接
                 channel.updateMiner(miner);
-<<<<<<< HEAD
-                log.info("XDAG:randomXminer. channel {} with wallet-address {} is randomXminer",channel.getInetAddress().toString(), blockHash.toHexString());
-
-                oldMiner.setMinerStates(MinerStates.MINER_ARCHIVE);
-                minerManager.getActivateMiners().remove(new ByteArrayWrapper(oldMiner.getAddressHash().toArray()));
-            }else {
-=======
                 log.info("XDAG:randomXminer. channel {} with wallet-address {} is randomXminer",
                         channel.getInetAddress().toString(), blockHash.toHexString());
 
                 oldMiner.setMinerStates(MinerStates.MINER_ARCHIVE);
                 minerManager.getActivateMiners().remove(new ByteArrayWrapper(oldMiner.getAddressHash().toArray()));
             } else {
->>>>>>> 74ff78a5
                 //to do nothing
                 log.debug("can not receive the share, No such address exists.");
                 ctx.close();
@@ -200,13 +165,9 @@
 
     }
 
-<<<<<<< HEAD
-    /** 发送任务消息 */
-=======
     /**
      * 发送任务消息
      */
->>>>>>> 74ff78a5
     public void sendMessage(Bytes bytes) {
         ctx.channel().writeAndFlush(bytes.toArray());
     }
@@ -220,11 +181,7 @@
         this.channel.setActive(false);
         kernel.getChannelsAccount().getAndDecrement();
         minerManager.removeUnactivateChannel(this.channel);
-<<<<<<< HEAD
-        log.info("XDAG:channel close. channel {} with wallet-address {} close", this.channel.getInetAddress().toString(), this.channel.getMiner().getAddressHash().toHexString());
-=======
         log.info("XDAG:channel close. channel {} with wallet-address {} close",
                 this.channel.getInetAddress().toString(), this.channel.getMiner().getAddressHash().toHexString());
->>>>>>> 74ff78a5
     }
 }