/*
 * The MIT License (MIT)
 *
 * Copyright (c) 2020-2030 The XdagJ Developers
 *
 * Permission is hereby granted, free of charge, to any person obtaining a copy
 * of this software and associated documentation files (the "Software"), to deal
 * in the Software without restriction, including without limitation the rights
 * to use, copy, modify, merge, publish, distribute, sublicense, and/or sell
 * copies of the Software, and to permit persons to whom the Software is
 * furnished to do so, subject to the following conditions:
 *
 * The above copyright notice and this permission notice shall be included in
 * all copies or substantial portions of the Software.
 *
 * THE SOFTWARE IS PROVIDED "AS IS", WITHOUT WARRANTY OF ANY KIND, EXPRESS OR
 * IMPLIED, INCLUDING BUT NOT LIMITED TO THE WARRANTIES OF MERCHANTABILITY,
 * FITNESS FOR A PARTICULAR PURPOSE AND NONINFRINGEMENT. IN NO EVENT SHALL THE
 * AUTHORS OR COPYRIGHT HOLDERS BE LIABLE FOR ANY CLAIM, DAMAGES OR OTHER
 * LIABILITY, WHETHER IN AN ACTION OF CONTRACT, TORT OR OTHERWISE, ARISING FROM,
 * OUT OF OR IN CONNECTION WITH THE SOFTWARE OR THE USE OR OTHER DEALINGS IN
 * THE SOFTWARE.
 */

package io.xdag.mine;

import static io.xdag.mine.miner.MinerStates.MINER_ACTIVE;

import io.netty.channel.ChannelHandlerContext;
import io.netty.channel.ChannelPipeline;
import io.xdag.Kernel;
import io.xdag.config.Config;
import io.xdag.core.Block;
import io.xdag.core.XdagField;
import io.xdag.db.store.BlockStore;
import io.xdag.mine.handler.ConnectionLimitHandler;
import io.xdag.mine.handler.Miner03;
import io.xdag.mine.handler.MinerHandShakeHandler;
import io.xdag.mine.handler.MinerMessageHandler;
import io.xdag.mine.manager.MinerManager;
import io.xdag.mine.message.MinerMessageFactory;
import io.xdag.mine.miner.Miner;
import io.xdag.mine.miner.MinerStates;
import io.xdag.net.XdagVersion;
import io.xdag.net.message.MessageFactory;
import io.xdag.utils.ByteArrayWrapper;
<<<<<<< HEAD
import io.xdag.utils.BytesUtils;
import lombok.Getter;
import lombok.Setter;
import lombok.extern.slf4j.Slf4j;
import org.apache.tuweni.bytes.Bytes;
import org.apache.tuweni.bytes.Bytes32;
import org.apache.tuweni.bytes.MutableBytes32;

=======
>>>>>>> 74ff78a5
import java.net.InetSocketAddress;
import java.util.Date;
import java.util.List;
import java.util.concurrent.CopyOnWriteArrayList;
import java.util.concurrent.atomic.AtomicLong;
import lombok.Getter;
import lombok.Setter;
import lombok.extern.slf4j.Slf4j;
import org.apache.tuweni.bytes.Bytes;
import org.apache.tuweni.bytes.Bytes32;
import org.apache.tuweni.bytes.MutableBytes32;

@Slf4j
@Getter
public class MinerChannel {

    /**
     * 对应的是服务端的还是客户端的
     */
    private final boolean isServer;
    private final Kernel kernel;
    private final Config config;
    private final BlockStore blockStore;
    private final MinerManager minerManager;
    /**
     * 存放的是连续16个任务本地计算的最大难度 每一轮放的都是最小hash 计算出来的diffs
     */
    private final List<Double> maxDiffs = new CopyOnWriteArrayList<>();
    /**
     * 记录的是出入站的消息
     */
    private final StatHandle inBound;
    private final StatHandle outBound;
    /**
     * 这个channel是否是活跃的 仅当连接成功后变为true
     */
    @Getter
    @Setter
    private boolean isActive;
    /**
     * 记录对应的矿工对象
     */
    @Getter
    @Setter
    private Miner miner;
    /**
     * 当前接受的最近的任务编号
     */
    @Getter
    @Setter
    private long taskIndex;
    private long taskTime = 0;
    /**
     * 每一轮任务分享share的次数 接收一次加1
     */
    @Getter
    @Setter
    private int sharesCounts;
    /**
     * 上一次发送shares 的时间 接收到shares 的时候会更新
     */
    @Getter
    @Setter
    private long lastSharesTime;
    /**
     * 连接成功的时间 暂时只适用于打印 没有其他用途
     */
    @Getter
    private Date connectTime;
    /**
     * 如果是服务端端 则保存的是远程连接的客户端地址 若是客户端，则保存的是本地的地址
     */
    @Getter
    @Setter
    private InetSocketAddress inetAddress;
    /**
     * 发起连接的账户的地址块
     */
    @Getter
    @Setter
    private Bytes32 accountAddressHash;
<<<<<<< HEAD
    /** 保存上一轮的share */
=======
    /**
     * 保存上一轮的share
     */
>>>>>>> 74ff78a5
    @Getter
    @Setter
    private byte[] share = new byte[32];
    /**
     * 跟新为当前最小的hash 每收到一个share 后跟新
     */
    @Getter
    @Setter
    private byte[] lastMinHash = new byte[32];
    /**
     * 记录prevDiff的次数 实际上类似于进行了多少次计算
     */
    @Getter
    @Setter
    private int prevDiffCounts;
    @Setter
    private ChannelHandlerContext ctx;
    /**
     * 记录的是当前任务所有难度之和，每当接收到一个新的nonce 会更新这个
     */
    @Getter
    @Setter
    private double prevDiff;
    @Getter
    @Setter
    private double meanLogDiff;
    @Getter
    @Setter
    private int boundedTaskCounter;
    /**
     * 保存这个channel 最后的计算的hash
     */
    @Getter
    @Setter
    private Bytes32 minHash;
<<<<<<< HEAD
    /** 记录的是出入站的消息 */
    private final StatHandle inBound;
    private final StatHandle outBound;
    /** 各种处理器* */
=======
    /**
     * 各种处理器*
     */
>>>>>>> 74ff78a5
    private MinerHandShakeHandler minerHandShakeHandler;
    private MinerMessageHandler minerMessageHandler;
    private Miner03 miner03;
    private ConnectionLimitHandler connectionLimitHandler;

    @Getter
    private boolean isMill = false;

    /**
     * 初始化 同时需要判断是服务器端还是客户端
     */
    public MinerChannel(Kernel kernel, boolean isServer) {
        this.kernel = kernel;
        this.config = kernel.getConfig();
        this.inBound = new StatHandle();
        this.outBound = new StatHandle();
        this.isServer = isServer;

        this.blockStore = kernel.getBlockStore();
        this.minerManager = kernel.getMinerManager();

        // 容器的初始化
        for (int i = 0; i < 16; i++) {
            maxDiffs.add(0.0);
        }
    }

    /**
     * 初始化一个channel 并且注册到管道上
     *
     * @param pipeline 注册的管道
     * @param inetSocketAddress 若是矿池开启的channel 则对应的是远程矿工地址，若为客户端开启，则为本地地址
     */
    public void init(ChannelPipeline pipeline, InetSocketAddress inetSocketAddress) {
        this.inetAddress = inetSocketAddress;

        // 给管道添加各种消息处理器
        this.minerMessageHandler = new MinerMessageHandler(this);
        this.miner03 = new Miner03(this, kernel);

        if (isServer) {
            connectionLimitHandler = kernel.getConnectionLimitHandler();
            pipeline.addLast("connectionLimitHandler", connectionLimitHandler);
        }

        // 仅服务器端需要这个握手协议 接受
        this.minerHandShakeHandler = new MinerHandShakeHandler(this, kernel);
        pipeline.addLast("MinerHandShake", minerHandShakeHandler);
    }

    // 初始化这个channel

    /**
     * 根据版本创建一个信息工厂
     *
     * @param version 对应的版本
     * @return 工厂
     */
    private MessageFactory createMinerMessageFactory(XdagVersion version) {
        return switch (version) {
            case V03 -> new MinerMessageFactory();
        };
    }

    /**
     * 激活这个channel的各种handler 为管道添加各种处理器
     *
     * @param ctx 上下文
     * @param version 版本号
     */
    public void activateHadnler(ChannelHandlerContext ctx, XdagVersion version) {
        log.debug("activate handler");
        MessageFactory messageFactory = createMinerMessageFactory(version);
        minerMessageHandler.setMessageFactory(messageFactory);
        ctx.pipeline().addLast("MinerMessageHandler", minerMessageHandler);
        ctx.pipeline().addLast("Miner03Handler", miner03);
    }

    public boolean initMiner(Bytes32 accountAddressHash) {
        this.accountAddressHash = accountAddressHash;
        log.debug("init a Miner:" + accountAddressHash.toHexString());
        // 判断这个矿工是否已经存在了
        if (minerManager.getActivateMiners().containsKey(new ByteArrayWrapper(accountAddressHash.toArray()))) {
            // 存在 但是会不会超过限制数
            log.debug("已经存在一个对应的矿工了");
            this.miner = minerManager.getActivateMiners().get(new ByteArrayWrapper(accountAddressHash.toArray()));
            if (miner.getConnChannelCounts() < config.getPoolSpec().getMaxMinerPerAccount()) {
                this.miner = minerManager.getActivateMiners().get(new ByteArrayWrapper(accountAddressHash.toArray()));
                this.miner.addChannelCounts(1);
                this.miner.putChannel(this.inetAddress, this);
                this.miner.setMinerStates(MINER_ACTIVE);
                return true;
            } else {
                log.debug("同一个矿工连接了太多");
                return false;
            }
        } else {
            this.miner = new Miner(accountAddressHash);
            minerManager.getActivateMiners().put(new ByteArrayWrapper(accountAddressHash.toArray()), miner);
            miner.addChannelCounts(1);
            this.miner.putChannel(this.inetAddress, this);
            this.miner.setMinerStates(MINER_ACTIVE);
            return true;
        }
    }

    public void onDisconnect() {
        miner03.dropConnection();
    }

    public StatHandle getInBound() {
        return inBound;
    }

    public StatHandle getOutBound() {
        return outBound;
    }

    public boolean isServer() {
        return isServer;
    }

    public void setIsActivate(boolean bool) {
        isActive = bool;
    }

    public void setConnectTime(Date time) {
        connectTime = time;
    }

    public void addShareCounts(int i) {
        sharesCounts += i;
    }

    /**
     * 矿池发送给矿工的任务
     */
    public void sendTaskToMiner(XdagField[] fields) {
//        byte[] bytes = BytesUtils.merge(fields[0].getData(), fields[1].getData());
//        Bytes.wrap(fields[0].getData(), fields[1].getData())
        miner03.sendMessage(Bytes.wrap(fields[0].getData(), fields[1].getData()));
    }

    /**
     * 矿池发送余额给矿工
     */
    public void sendBalance() {
//        byte[] hashlow = new byte[32];
        MutableBytes32 hashlow = MutableBytes32.create();
//        Bytes32 hashlow = Bytes32.wrap(accountAddressHash.slice(8, 24));
        hashlow.set(8, accountAddressHash.slice(8, 24));
//        System.arraycopy(accountAddressHash,8,hashlow,8,24);
        Block block = blockStore.getBlockByHash(hashlow, false);
        if (block == null) {
            log.debug("Can't found block,{}", hashlow.toHexString());
            return;
        }
        long amount = block.getInfo().getAmount();
//        byte[] data = BytesUtils.merge(BytesUtils.longToBytes(amount, false), BytesUtils.subArray(accountAddressHash.toArray(), 8, 24));
        MutableBytes32 data = MutableBytes32.create();
//        Bytes data = Bytes.wrap(Bytes.ofUnsignedLong(amount), accountAddressHash.slice(8, 24));
        data.setLong(0, amount);
        data.set(8, accountAddressHash.slice(8, 24));
        log.debug("update miner balance {}", data.toHexString());
        miner03.sendMessage(data);
    }

    public long getTaskTime() {
        return taskTime;
    }

    public void setTaskTime(long taskTime) {
        this.taskTime = taskTime;
    }

    public void addPrevDiff(double i) {
        prevDiff = +i;
    }

    public void addPrevDiffCounts() {
        this.prevDiffCounts++;
    }

    public void addMaxDiffs(int index, double diff) {
        maxDiffs.add(index, diff);
    }

    public double getMaxDiffs(int index) {
        return maxDiffs.get(index);
    }

    public void addBoundedTaskCounter() {
        this.boundedTaskCounter++;
    }

    @Override
    public String toString() {
        return "";
    }

    public void dropConnection() {
        miner03.dropConnection();
    }

    public void updateMiner(Miner miner) {
        this.miner = miner;
        this.accountAddressHash = miner.getAddressHash();
        miner.putChannel(this.getInetAddress(), this);
        miner.addChannelCounts(1);
        miner.setMinerStates(MinerStates.MINER_ACTIVE);
        isMill = true;
    }

    /**
     * 内部类 用于计算这个channel 的入栈和出战信息
     */
    public static class StatHandle {

        AtomicLong count = new AtomicLong(0);

        public void add() {
            count.getAndIncrement();
        }

        public void add(long delta) {
            count.addAndGet(delta);
        }

        public long get() {
            return count.get();
        }

        @Override
        public String toString() {
            return count.toString();
        }
    }
}<|MERGE_RESOLUTION|>--- conflicted
+++ resolved
@@ -44,17 +44,6 @@
 import io.xdag.net.XdagVersion;
 import io.xdag.net.message.MessageFactory;
 import io.xdag.utils.ByteArrayWrapper;
-<<<<<<< HEAD
-import io.xdag.utils.BytesUtils;
-import lombok.Getter;
-import lombok.Setter;
-import lombok.extern.slf4j.Slf4j;
-import org.apache.tuweni.bytes.Bytes;
-import org.apache.tuweni.bytes.Bytes32;
-import org.apache.tuweni.bytes.MutableBytes32;
-
-=======
->>>>>>> 74ff78a5
 import java.net.InetSocketAddress;
 import java.util.Date;
 import java.util.List;
@@ -136,13 +125,9 @@
     @Getter
     @Setter
     private Bytes32 accountAddressHash;
-<<<<<<< HEAD
-    /** 保存上一轮的share */
-=======
     /**
      * 保存上一轮的share
      */
->>>>>>> 74ff78a5
     @Getter
     @Setter
     private byte[] share = new byte[32];
@@ -178,16 +163,9 @@
     @Getter
     @Setter
     private Bytes32 minHash;
-<<<<<<< HEAD
-    /** 记录的是出入站的消息 */
-    private final StatHandle inBound;
-    private final StatHandle outBound;
-    /** 各种处理器* */
-=======
     /**
      * 各种处理器*
      */
->>>>>>> 74ff78a5
     private MinerHandShakeHandler minerHandShakeHandler;
     private MinerMessageHandler minerMessageHandler;
     private Miner03 miner03;
