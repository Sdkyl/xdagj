--- conflicted
+++ resolved
@@ -22,17 +22,11 @@
  * THE SOFTWARE.
  */
 
-<<<<<<< HEAD
-import lombok.Getter;
-import lombok.Setter;
-
-=======
 package io.xdag.randomx;
 
 import lombok.Getter;
 import lombok.Setter;
 
->>>>>>> 74ff78a5
 @Getter
 @Setter
 public class RandomXMemory {
