/*
 * The MIT License (MIT)
 *
 * Copyright (c) 2020-2030 The XdagJ Developers
 *
 * Permission is hereby granted, free of charge, to any person obtaining a copy
 * of this software and associated documentation files (the "Software"), to deal
 * in the Software without restriction, including without limitation the rights
 * to use, copy, modify, merge, publish, distribute, sublicense, and/or sell
 * copies of the Software, and to permit persons to whom the Software is
 * furnished to do so, subject to the following conditions:
 *
 * The above copyright notice and this permission notice shall be included in
 * all copies or substantial portions of the Software.
 *
 * THE SOFTWARE IS PROVIDED "AS IS", WITHOUT WARRANTY OF ANY KIND, EXPRESS OR
 * IMPLIED, INCLUDING BUT NOT LIMITED TO THE WARRANTIES OF MERCHANTABILITY,
 * FITNESS FOR A PARTICULAR PURPOSE AND NONINFRINGEMENT. IN NO EVENT SHALL THE
 * AUTHORS OR COPYRIGHT HOLDERS BE LIABLE FOR ANY CLAIM, DAMAGES OR OTHER
 * LIABILITY, WHETHER IN AN ACTION OF CONTRACT, TORT OR OTHERWISE, ARISING FROM,
 * OUT OF OR IN CONNECTION WITH THE SOFTWARE OR THE USE OR OTHER DEALINGS IN
 * THE SOFTWARE.
 */

package io.xdag.utils;

<<<<<<< HEAD
=======
import java.io.IOException;
>>>>>>> 74ff78a5
import org.apache.tuweni.bytes.Bytes;
import org.bouncycastle.crypto.digests.SHA256Digest;
import org.bouncycastle.crypto.io.DigestOutputStream;
import org.bouncycastle.util.Arrays;

public class XdagSha256Digest {

    private SHA256Digest sha256Digest;
    private DigestOutputStream outputStream;

    public XdagSha256Digest() {
        sha256Init();
    }

    public XdagSha256Digest(XdagSha256Digest other) {
        sha256Digest = new SHA256Digest(other.sha256Digest);
        outputStream = new DigestOutputStream(sha256Digest);
    }

    public void sha256Init() {
        sha256Digest = new SHA256Digest();
        outputStream = new DigestOutputStream(sha256Digest);
    }

    public void sha256Update(byte in) throws IOException {
        outputStream.write(in);
    }

    public void sha256Update(Bytes in) throws IOException {
        outputStream.write(in.toArray());
    }

<<<<<<< HEAD
    /** double sha256* */
=======
    /**
     * double sha256*
     */
>>>>>>> 74ff78a5
    public byte[] sha256Final(Bytes in) throws IOException {
        outputStream.write(in.toArray());
        byte[] hash = outputStream.getDigest();
        sha256Digest.reset();
        outputStream.write(hash);
        byte[] origin = outputStream.getDigest();
        origin = Arrays.reverse(origin);
        return origin;
    }

    /**
     * 获取可以发送给C的state
     */
    public byte[] getState() {
        byte[] encodedState = sha256Digest.getEncodedState();
        byte[] state = new byte[32];
        System.arraycopy(encodedState, encodedState.length - 32 - 4, state, 0, 32);
        for (int i = 0; i < 32; i += 4) {
            int temp = BytesUtils.bytesToInt(state, i, false);
            System.arraycopy(BytesUtils.intToBytes(temp, true), 0, state, i, 4);
        }
        return state;
    }

    public byte[] getDigest(byte[] in) throws IOException {
        outputStream.write(in);
        return outputStream.getDigest();
    }

    public byte[] getDigest() {
        return outputStream.getDigest();
    }

    public byte[] getSha256d(Bytes in) throws IOException {
        return sha256Final(in);
    }
}<|MERGE_RESOLUTION|>--- conflicted
+++ resolved
@@ -24,10 +24,7 @@
 
 package io.xdag.utils;
 
-<<<<<<< HEAD
-=======
 import java.io.IOException;
->>>>>>> 74ff78a5
 import org.apache.tuweni.bytes.Bytes;
 import org.bouncycastle.crypto.digests.SHA256Digest;
 import org.bouncycastle.crypto.io.DigestOutputStream;
@@ -60,13 +57,9 @@
         outputStream.write(in.toArray());
     }
 
-<<<<<<< HEAD
-    /** double sha256* */
-=======
     /**
      * double sha256*
      */
->>>>>>> 74ff78a5
     public byte[] sha256Final(Bytes in) throws IOException {
         outputStream.write(in.toArray());
         byte[] hash = outputStream.getDigest();
