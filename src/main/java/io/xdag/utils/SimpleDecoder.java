--- conflicted
+++ resolved
@@ -113,10 +113,6 @@
 
     /**
      * Reads size from the input.
-<<<<<<< HEAD
-     *
-=======
->>>>>>> 74ff78a5
      */
     protected int readSize() {
         int size = 0;
@@ -134,10 +130,6 @@
 
     /**
      * Checks if the required bytes is satisfied.
-<<<<<<< HEAD
-     *
-=======
->>>>>>> 74ff78a5
      */
     protected void require(int n) {
         if (to - index < n) {
