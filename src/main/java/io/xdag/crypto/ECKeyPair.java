/*
 * The MIT License (MIT)
 *
 * Copyright (c) 2020-2030 The XdagJ Developers
 *
 * Permission is hereby granted, free of charge, to any person obtaining a copy
 * of this software and associated documentation files (the "Software"), to deal
 * in the Software without restriction, including without limitation the rights
 * to use, copy, modify, merge, publish, distribute, sublicense, and/or sell
 * copies of the Software, and to permit persons to whom the Software is
 * furnished to do so, subject to the following conditions:
 *
 * The above copyright notice and this permission notice shall be included in
 * all copies or substantial portions of the Software.
 *
 * THE SOFTWARE IS PROVIDED "AS IS", WITHOUT WARRANTY OF ANY KIND, EXPRESS OR
 * IMPLIED, INCLUDING BUT NOT LIMITED TO THE WARRANTIES OF MERCHANTABILITY,
 * FITNESS FOR A PARTICULAR PURPOSE AND NONINFRINGEMENT. IN NO EVENT SHALL THE
 * AUTHORS OR COPYRIGHT HOLDERS BE LIABLE FOR ANY CLAIM, DAMAGES OR OTHER
 * LIABILITY, WHETHER IN AN ACTION OF CONTRACT, TORT OR OTHERWISE, ARISING FROM,
 * OUT OF OR IN CONNECTION WITH THE SOFTWARE OR THE USE OR OTHER DEALINGS IN
 * THE SOFTWARE.
 */

package io.xdag.crypto;

import io.xdag.utils.BytesUtils;
import io.xdag.utils.Numeric;
import java.math.BigInteger;
import java.security.KeyPair;
import java.util.Arrays;
import java.util.Objects;
import org.bitcoin.NativeSecp256k1;
import org.bitcoin.NativeSecp256k1Util;
import org.bitcoin.Secp256k1Context;
import org.bouncycastle.crypto.digests.SHA256Digest;
import org.bouncycastle.crypto.params.ECPrivateKeyParameters;
import org.bouncycastle.crypto.params.ECPublicKeyParameters;
import org.bouncycastle.crypto.signers.ECDSASigner;
import org.bouncycastle.crypto.signers.HMacDSAKCalculator;
import org.bouncycastle.jcajce.provider.asymmetric.ec.BCECPrivateKey;
import org.bouncycastle.jcajce.provider.asymmetric.ec.BCECPublicKey;

public class ECKeyPair {

    private final BigInteger privateKey;

    /**
     * 非压缩+去前缀0x04
     **/
    private final BigInteger publicKey;

    public ECKeyPair(BigInteger privateKey, BigInteger publicKey) {
        this.privateKey = privateKey;
        this.publicKey = publicKey;
    }

    /**
     * <p>Verifies the given ECDSA signature against the message bytes using the public key bytes.</p>
     *
     * <p>When using native ECDSA verification, data must be 32 bytes, and no element may be
     * larger than 520 bytes.</p>
     *
     * @param data Hash of the data to verify.
     * @param signature ASN.1 encoded signature.
     * @param pub The public key bytes to use.
     */
    public static boolean verify(byte[] data, ECDSASignature signature, byte[] pub) {
        if (Secp256k1Context.isEnabled()) {
            try {
                return NativeSecp256k1.verify(data, signature.encodeToDER(), pub);
            } catch (NativeSecp256k1Util.AssertFailException e) {
                throw new RuntimeException("Caught AssertFailException inside secp256k1", e);
            }
        }

        ECDSASigner signer = new ECDSASigner();
        ECPublicKeyParameters params = new ECPublicKeyParameters(Sign.CURVE.getCurve().decodePoint(pub), Sign.CURVE);
        signer.init(false, params);
        try {
            return signer.verifySignature(data, signature.r, signature.s);
        } catch (NullPointerException e) {
            // Bouncy Castle contains a bug that can cause NPEs given specially crafted signatures. Those signatures
            // are inherently invalid/attack sigs so we just fail them here rather than crash the thread.
            throw new RuntimeException("Caught NPE inside bouncy castle", e);
        }
    }

    public static ECKeyPair create(KeyPair keyPair) {
        BCECPrivateKey privateKey = (BCECPrivateKey) keyPair.getPrivate();
        BCECPublicKey publicKey = (BCECPublicKey) keyPair.getPublic();

        BigInteger privateKeyValue = privateKey.getD();

        // Ethereum does not use encoded public keys like bitcoin - see
        // https://en.bitcoin.it/wiki/Elliptic_Curve_Digital_Signature_Algorithm for details
        // Additionally, as the first bit is a constant prefix (0x04) we ignore this value
        byte[] publicKeyBytes = publicKey.getQ().getEncoded(false);
        BigInteger publicKeyValue =
                new BigInteger(1, Arrays.copyOfRange(publicKeyBytes, 1, publicKeyBytes.length));

        return new ECKeyPair(privateKeyValue, publicKeyValue);
    }

    public static ECKeyPair create(BigInteger privateKey) {
        return new ECKeyPair(privateKey, Sign.publicKeyFromPrivate(privateKey));
    }

    public static ECKeyPair create(byte[] privateKey) {
        return create(Numeric.toBigInt(privateKey));
    }

    public BigInteger getPrivateKey() {
        return privateKey;
    }

    public BigInteger getPublicKey() {
        return publicKey;
    }

    /**
     * Sign a hash with the private key of this key pair.
     *
     * @param transactionHash the hash to sign
     * @return An {@link ECDSASignature} of the hash
     */
    public ECDSASignature sign(byte[] transactionHash) {
        ECDSASigner signer = new ECDSASigner(new HMacDSAKCalculator(new SHA256Digest()));
        ECPrivateKeyParameters privKey = new ECPrivateKeyParameters(privateKey, Sign.CURVE);
        signer.init(true, privKey);
        BigInteger[] components = signer.generateSignature(transactionHash);
        return new ECDSASignature(components[0], components[1]).toCanonicalised();
    }

    /**
     * Verifies the given ASN.1 encoded ECDSA signature against a hash using the public key.
     *
     * @param hash Hash of the data to verify.
     * @param signature ASN.1 encoded signature.
     */
    public boolean verify(byte[] hash, byte[] signature) {
        return ECKeyPair.verify(hash, ECDSASignature.decodeFromDER(signature),
                Sign.publicKeyBytesFromPrivate(this.privateKey, false));
    }

    /**
     * Verifies the given R/S pair (signature) against a hash using the public key.
     */
    public boolean verify(byte[] hash, ECDSASignature signature) {
        return ECKeyPair.verify(hash, signature, Sign.publicKeyBytesFromPrivate(this.privateKey, false));
    }

    @Override
    public boolean equals(Object o) {
        if (this == o) {
            return true;
        }
        if (o == null || getClass() != o.getClass()) {
            return false;
        }

        ECKeyPair ecKeyPair = (ECKeyPair) o;

        if (!Objects.equals(privateKey, ecKeyPair.privateKey)) {
            return false;
        }

        return Objects.equals(publicKey, ecKeyPair.publicKey);
    }

    @Override
    public int hashCode() {
        int result = privateKey != null ? privateKey.hashCode() : 0;
        result = 31 * result + (publicKey != null ? publicKey.hashCode() : 0);
        return result;
    }


    /**
     * ECKey 存储公钥类型为 非压缩+去前缀（0x04）
     * 验证签名的时候需要获得压缩公钥
     * 添加compressPubKey方法，将非压缩公钥解析成压缩公钥
     */
    public byte[] getCompressPubKeyBytes() {
        byte pubKeyYPrefix;
        // pubkey 是奇数公钥
        if (publicKey.testBit(0)) {
            pubKeyYPrefix = 0x03;
        } else {
            pubKeyYPrefix = 0x02;
        }
<<<<<<< HEAD
        return BytesUtils.merge(pubKeyYPrefix,BytesUtils.subArray(Numeric.toBytesPadded(publicKey,64),0,32));
=======
        return BytesUtils.merge(pubKeyYPrefix, BytesUtils.subArray(Numeric.toBytesPadded(publicKey, 64), 0, 32));
    }

    /**
     * ECKey 存储公钥类型为 压缩+前缀（0x04）
     * 验证签名的时候需要获得压缩公钥
     * 添加compressPubKey方法，将非压缩公钥解析成压缩公钥
     */
    public byte[] getPubKeyBytes() {
        byte pubKeyYPrefix = 0x04;
        return BytesUtils.merge(pubKeyYPrefix, BytesUtils.subArray(Numeric.toBytesPadded(publicKey, 64), 0, 64));
>>>>>>> 74ff78a5
    }

}<|MERGE_RESOLUTION|>--- conflicted
+++ resolved
@@ -189,9 +189,6 @@
         } else {
             pubKeyYPrefix = 0x02;
         }
-<<<<<<< HEAD
-        return BytesUtils.merge(pubKeyYPrefix,BytesUtils.subArray(Numeric.toBytesPadded(publicKey,64),0,32));
-=======
         return BytesUtils.merge(pubKeyYPrefix, BytesUtils.subArray(Numeric.toBytesPadded(publicKey, 64), 0, 32));
     }
 
@@ -203,7 +200,6 @@
     public byte[] getPubKeyBytes() {
         byte pubKeyYPrefix = 0x04;
         return BytesUtils.merge(pubKeyYPrefix, BytesUtils.subArray(Numeric.toBytesPadded(publicKey, 64), 0, 64));
->>>>>>> 74ff78a5
     }
 
 }