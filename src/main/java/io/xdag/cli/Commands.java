/*
 * The MIT License (MIT)
 *
 * Copyright (c) 2020-2030 The XdagJ Developers
 *
 * Permission is hereby granted, free of charge, to any person obtaining a copy
 * of this software and associated documentation files (the "Software"), to deal
 * in the Software without restriction, including without limitation the rights
 * to use, copy, modify, merge, publish, distribute, sublicense, and/or sell
 * copies of the Software, and to permit persons to whom the Software is
 * furnished to do so, subject to the following conditions:
 *
 * The above copyright notice and this permission notice shall be included in
 * all copies or substantial portions of the Software.
 *
 * THE SOFTWARE IS PROVIDED "AS IS", WITHOUT WARRANTY OF ANY KIND, EXPRESS OR
 * IMPLIED, INCLUDING BUT NOT LIMITED TO THE WARRANTIES OF MERCHANTABILITY,
 * FITNESS FOR A PARTICULAR PURPOSE AND NONINFRINGEMENT. IN NO EVENT SHALL THE
 * AUTHORS OR COPYRIGHT HOLDERS BE LIABLE FOR ANY CLAIM, DAMAGES OR OTHER
 * LIABILITY, WHETHER IN AN ACTION OF CONTRACT, TORT OR OTHERWISE, ARISING FROM,
 * OUT OF OR IN CONNECTION WITH THE SOFTWARE OR THE USE OR OTHER DEALINGS IN
 * THE SOFTWARE.
 */

package io.xdag.cli;

import static io.xdag.config.Constants.BI_APPLIED;
import static io.xdag.config.Constants.BI_MAIN;
import static io.xdag.config.Constants.BI_MAIN_CHAIN;
import static io.xdag.config.Constants.BI_MAIN_REF;
import static io.xdag.config.Constants.BI_OURS;
import static io.xdag.config.Constants.BI_REF;
import static io.xdag.config.Constants.BI_REMARK;
import static io.xdag.core.XdagField.FieldType.XDAG_FIELD_IN;
import static io.xdag.core.XdagField.FieldType.XDAG_FIELD_OUT;
import static io.xdag.utils.BasicUtils.address2Hash;
import static io.xdag.utils.BasicUtils.amount2xdag;
import static io.xdag.utils.BasicUtils.hash2Address;
import static io.xdag.utils.BasicUtils.xdag2amount;

import com.google.common.collect.Lists;
import com.google.common.collect.Maps;
import io.xdag.Kernel;
import io.xdag.core.Address;
import io.xdag.core.Block;
import io.xdag.core.BlockWrapper;
import io.xdag.core.ImportResult;
import io.xdag.core.XdagState;
import io.xdag.core.XdagStats;
import io.xdag.core.XdagTopStatus;
import io.xdag.crypto.ECKeyPair;
import io.xdag.mine.MinerChannel;
import io.xdag.mine.miner.Miner;
import io.xdag.mine.miner.MinerCalculate;
import io.xdag.mine.miner.MinerStates;
import io.xdag.net.node.Node;
import io.xdag.utils.BasicUtils;
import io.xdag.utils.XdagTime;
<<<<<<< HEAD
import lombok.Getter;
import lombok.extern.slf4j.Slf4j;
import org.apache.commons.collections4.CollectionUtils;
import org.apache.commons.lang3.StringUtils;
import org.apache.commons.lang3.time.FastDateFormat;
import org.apache.tuweni.bytes.Bytes32;
import org.apache.tuweni.bytes.MutableBytes32;
import org.bouncycastle.util.encoders.Hex;

=======
>>>>>>> 74ff78a5
import java.math.BigInteger;
import java.net.InetSocketAddress;
import java.nio.charset.StandardCharsets;
import java.util.ArrayList;
import java.util.Date;
import java.util.HashMap;
import java.util.HashSet;
import java.util.LinkedList;
import java.util.List;
import java.util.Map;
import java.util.Objects;
import java.util.Set;
import java.util.concurrent.atomic.AtomicLong;
import java.util.stream.Collectors;
import lombok.Getter;
import lombok.extern.slf4j.Slf4j;
import org.apache.commons.collections4.CollectionUtils;
import org.apache.commons.lang3.StringUtils;
import org.apache.commons.lang3.time.FastDateFormat;
import org.apache.tuweni.bytes.Bytes32;
import org.apache.tuweni.bytes.MutableBytes32;
import org.bouncycastle.util.encoders.Hex;

@Slf4j
public class Commands {

    @Getter
    private final Kernel kernel;

    public Commands(Kernel kernel) {
        this.kernel = kernel;
    }

    public static String printHeaderBlockList() {
        return """
                ---------------------------------------------------------------------------------------------------------
                height        address                            time                      state     mined by           \s
                ---------------------------------------------------------------------------------------------------------
                """;
    }

    public static String printBlock(Block block) {
        return printBlock(block, false);
    }

    public static String printBlock(Block block, boolean print_only_addresses) {
        StringBuilder sbd = new StringBuilder();
        long time = XdagTime.xdagTimestampToMs(block.getTimestamp());
        if (print_only_addresses) {
            sbd.append(String.format("%s   %08d",
                    BasicUtils.hash2Address(block.getHash()),
                    block.getInfo().getHeight()));
        } else {
            byte[] remark = block.getInfo().getRemark();
            sbd.append(String.format("%08d   %s   %s   %-8s  %-32s",
                    block.getInfo().getHeight(),
                    BasicUtils.hash2Address(block.getHash()),
                    FastDateFormat.getInstance("yyyy-MM-dd HH:mm:ss.SSS").format(time),
                    getStateByFlags(block.getInfo().getFlags()),
                    new String(remark == null ? "".getBytes() : remark, StandardCharsets.UTF_8)));
        }
        return sbd.toString();
    }

    public static String getStateByFlags(int flags) {
        int flag = flags & ~(BI_OURS | BI_REMARK);
        // 1F
        if (flag == (BI_REF | BI_MAIN_REF | BI_APPLIED | BI_MAIN | BI_MAIN_CHAIN)) {
            return "Main";
        }
        // 1C
        if (flag == (BI_REF | BI_MAIN_REF | BI_APPLIED)) {
            return "Accepted";
        }
        // 18
        if (flag == (BI_REF | BI_MAIN_REF)) {
            return "Rejected";
        }
        return "Pending";
    }

    /**
     * list address + balance
     *
     * @param num Number of prints
     * @return address + balance
     */
    public String account(int num) {
        // account in memory, do not store in rocksdb, do not show in terminal
        StringBuilder str = new StringBuilder();

        Map<Block, Integer> ours = new HashMap<>();
        kernel.getBlockStore().fetchOurBlocks(pair -> {
            Integer index = pair.getKey();
            Block block = pair.getValue();
            ours.putIfAbsent(block, index);
            return false;
        });

        List<Map.Entry<Block, Integer>> list = new ArrayList<>(ours.entrySet());

        // 按balance降序排序，按key index降序排序
        list.sort((o1, o2) -> {
            // TODO
            if (o2.getKey().getInfo().getAmount() > o1.getKey().getInfo().getAmount()) {
                return 1;
            } else if (o2.getKey().getInfo().getAmount() == o1.getKey().getInfo().getAmount()) {
                return o2.getValue().compareTo(o1.getValue());
            } else {
                return -1;
            }

        });

        for (Map.Entry<Block, Integer> mapping : list) {
            if (num == 0) {
                break;
            }
            str.append(hash2Address(mapping.getKey().getHash()))
                    .append(" ")
                    .append(String.format("%.9f", amount2xdag(mapping.getKey().getInfo().getAmount())))
                    .append(" XDAG")
                    .append(" key ")
                    .append(mapping.getValue()).append("\n");
            num--;
        }

        return str.toString();
    }

    /**
     * Search Balance by Address
     *
     * @param address for search balance
     * @return balance of give address
     */
    public String balance(String address) {
        if (StringUtils.isEmpty(address)) {
<<<<<<< HEAD
            return "Balance:"+String.format("%.9f", amount2xdag(kernel.getBlockchain().getXdagStats().getBalance())) + " XDAG";
=======
            return "Balance:" + String.format("%.9f", amount2xdag(kernel.getBlockchain().getXdagStats().getBalance()))
                    + " XDAG";
>>>>>>> 74ff78a5
        } else {
//            byte[] key = new byte[32];
            Bytes32 hash;
            MutableBytes32 key = MutableBytes32.create();
            if (StringUtils.length(address) == 32) {
                hash = address2Hash(address);
            } else {
                hash = BasicUtils.getHash(address);
            }
//            System.arraycopy(Objects.requireNonNull(hash), 8, key, 8, 24);
<<<<<<< HEAD
            key.set(8, Objects.requireNonNull(hash).slice(8,24));
            Block block = kernel.getBlockStore().getBlockInfoByHash(Bytes32.wrap(key));
            return "Balance:"+String.format("%.9f", amount2xdag(block.getInfo().getAmount())) + " XDAG";
=======
            key.set(8, Objects.requireNonNull(hash).slice(8, 24));
            Block block = kernel.getBlockStore().getBlockInfoByHash(Bytes32.wrap(key));
            return "Balance:" + String.format("%.9f", amount2xdag(block.getInfo().getAmount())) + " XDAG";
>>>>>>> 74ff78a5
        }
    }

    /**
     * Real make a transaction for given amount and address
     *
     * @param sendAmount amount
     * @param address receiver address
     * @return Transaction hash
     */
    public String xfer(double sendAmount, Bytes32 address, String remark) {

        StringBuilder str = new StringBuilder();
        str.append("Transaction :{ ").append("\n");

        long amount = xdag2amount(sendAmount);
        MutableBytes32 to = MutableBytes32.create();
//        System.arraycopy(address, 8, to, 8, 24);
<<<<<<< HEAD
        to.set(8,address.slice(8,24));
=======
        to.set(8, address.slice(8, 24));
>>>>>>> 74ff78a5

        // 待转账余额
        AtomicLong remain = new AtomicLong(amount);
        // 转账输入
        Map<Address, ECKeyPair> ourBlocks = Maps.newHashMap();

        // our block select
        kernel.getBlockStore().fetchOurBlocks(pair -> {
            int index = pair.getKey();
            Block block = pair.getValue();
            if (remain.get() <= block.getInfo().getAmount()) {
                ourBlocks.put(new Address(block.getHashLow(), XDAG_FIELD_IN, remain.get()),
                        kernel.getWallet().getAccounts().get(index));
                remain.set(0);
                return true;
            } else {
                if (block.getInfo().getAmount() > 0) {
                    remain.set(remain.get() - block.getInfo().getAmount());
                    ourBlocks.put(new Address(block.getHashLow(), XDAG_FIELD_IN, block.getInfo().getAmount()),
                            kernel.getWallet().getAccounts().get(index));
                    return false;
                }
                return false;
            }
        });

        // 余额不足
        if (remain.get() > 0) {
            return "Balance not enough.";
        }

        // 生成多个交易块
        List<BlockWrapper> txs = createTransactionBlock(ourBlocks, to, remark);
        for (BlockWrapper blockWrapper : txs) {
            ImportResult result = kernel.getSyncMgr().validateAndAddNewBlock(blockWrapper);
            if (result == ImportResult.IMPORTED_BEST || result == ImportResult.IMPORTED_NOT_BEST) {
                kernel.getChannelMgr().sendNewBlock(blockWrapper);
                str.append(BasicUtils.hash2Address(blockWrapper.getBlock().getHashLow())).append("\n");
            }
        }

        return str.append("}, it will take several minutes to complete the transaction.").toString();

    }

<<<<<<< HEAD


=======
>>>>>>> 74ff78a5
    private List<BlockWrapper> createTransactionBlock(Map<Address, ECKeyPair> ourKeys, Bytes32 to, String remark) {
        // 判断是否有remark
        int hasRemark = remark == null ? 0 : 1;

        List<BlockWrapper> res = new ArrayList<>();

        // 遍历ourKeys 计算每个区块最多能放多少个
        // int res = 1 + pairs.size() + to.size() + 3*keys.size() + (defKeyIndex == -1 ? 2 : 0);
        LinkedList<Map.Entry<Address, ECKeyPair>> stack = new LinkedList<>(ourKeys.entrySet());

        // 每次创建区块用到的keys
        Map<Address, ECKeyPair> keys = new HashMap<>();
        // 保证key的唯一性
        Set<ECKeyPair> keysPerBlock = new HashSet<>();
        // 放入defkey
        keysPerBlock.add(kernel.getWallet().getDefKey());

        // base count a block <header + send address + defKey signature>
        int base = 1 + 1 + 2 + hasRemark;
        long amount = 0;

        while (stack.size() > 0) {
            Map.Entry<Address, ECKeyPair> key = stack.peek();
            base += 1;
            int originSize = keysPerBlock.size();
            keysPerBlock.add(key.getValue());
            // 说明新增加的key没有重复
            if (keysPerBlock.size() > originSize) {
                // 一个字段公钥加两个字段签名
                base += 3;
            }
            // 可以将该输入 放进一个区块
            if (base < 16) {
                amount += key.getKey().getAmount().longValue();
                keys.put(key.getKey(), key.getValue());
                stack.poll();
            } else {
                res.add(createTransaction(to, amount, keys, remark));
                // 清空keys，准备下一个
                keys = new HashMap<>();
                keysPerBlock = new HashSet<>();
                keysPerBlock.add(kernel.getWallet().getDefKey());
                base = 1 + 1 + 2 + hasRemark;
                amount = 0;
            }
        }
        if (keys.size() != 0) {
            res.add(createTransaction(to, amount, keys, remark));
        }

        return res;
    }

<<<<<<< HEAD

=======
>>>>>>> 74ff78a5
    private BlockWrapper createTransaction(Bytes32 to, long amount, Map<Address, ECKeyPair> keys, String remark) {

        List<Address> tos = Lists.newArrayList(new Address(to, XDAG_FIELD_OUT, amount));

        Block block = kernel.getBlockchain().createNewBlock(new HashMap<>(keys), tos, false, remark);

        if (block == null) {
            return null;
        }

        ECKeyPair defaultKey = kernel.getWallet().getDefKey();

        boolean isdefaultKey = false;
        // 签名
        for (ECKeyPair ecKey : Set.copyOf(new HashMap<>(keys).values())) {
            if (ecKey.equals(defaultKey)) {
                isdefaultKey = true;
                block.signOut(ecKey);
            } else {
                block.signIn(ecKey);
            }
        }
        // 如果默认密钥被更改，需要重新对输出签名签属
        if (!isdefaultKey) {
            block.signOut(kernel.getWallet().getDefKey());
        }

        return new BlockWrapper(block, kernel.getConfig().getNodeSpec().getTTL());
    }

    /**
     * Current Blockchain Status
     */
    public String stats() {
        XdagStats xdagStats = kernel.getBlockchain().getXdagStats();
        XdagTopStatus xdagTopStatus = kernel.getBlockchain().getXdagTopStatus();

        //diff
        BigInteger currentDiff = xdagTopStatus.getTopDiff() != null ? xdagTopStatus.getTopDiff() : BigInteger.ZERO;
        BigInteger netDiff = xdagStats.getMaxdifficulty() != null ? xdagStats.getMaxdifficulty() : BigInteger.ZERO;
        BigInteger maxDiff = netDiff.max(currentDiff);

        return String.format("""
                        Statistics for ours and maximum known parameters:
                                    hosts: %d of %d
                                   blocks: %d of %d
                              main blocks: %d of %d
                             extra blocks: %d
                            orphan blocks: %d
                         wait sync blocks: %d
                         chain difficulty: %s of %s
                              XDAG supply: %.9f of %.9f""",
                kernel.getNetDB().getSize(), kernel.getNetDBMgr().getWhiteDB().getSize(),
                xdagStats.getNblocks(), Math.max(xdagStats.getTotalnblocks(), xdagStats.getNblocks()),
                xdagStats.getNmain(), Math.max(xdagStats.getTotalnmain(), xdagStats.getNmain()),
                xdagStats.nextra,
                xdagStats.nnoref,
                xdagStats.nwaitsync,
//                xdagTopStatus.getTopDiff()!=null?xdagTopStatus.getTopDiff().toString(16):"",
//                xdagStats.getMaxdifficulty()!=null?xdagStats.getMaxdifficulty().toString(16):"",
                currentDiff.toString(16),
                maxDiff.toString(16),
                amount2xdag(kernel.getBlockchain().getSupply(xdagStats.nmain)),
                amount2xdag(kernel.getBlockchain().getSupply(Math.max(xdagStats.nmain, xdagStats.totalnmain)))
        );
    }

    /**
     * Connect to Node
     */
    public void connect(String server, int port) {
        kernel.getNodeMgr().doConnect(server, port);
    }

    public void connectbylibp2p(String server, int port, String ip) {
        //       连接格式 ("/ip4/192.168.3.5/tcp/11112/ipfs/16Uiu2HAmRfT8vNbCbvjQGsfqWUtmZvrj5y8XZXiyUz6HVSqZW8gy")
        kernel.getLibp2pNetwork().dail("/ip4/" + server + "/tcp/" + port + "/ipfs/" + ip.replaceAll(":", ""));
    }

    /**
     * Query block by hash
     *
     * @param blockhash blockhash
     * @return block info
     */
    public String block(Bytes32 blockhash) {
        try {
<<<<<<< HEAD
//            byte[] hashLow = new byte[32];
            MutableBytes32 hashLow = MutableBytes32.create();
//            System.arraycopy(blockhash, 8, hashLow, 8, 24);
=======
            MutableBytes32 hashLow = MutableBytes32.create();
>>>>>>> 74ff78a5
            hashLow.set(8, blockhash.slice(8, 24));
            Block block = kernel.getBlockStore().getRawBlockByHash(hashLow);
            if (block == null) {
                block = kernel.getBlockStore().getBlockInfoByHash(hashLow);
                return printBlockInfo(block, false);
            } else {
                return printBlockInfo(block, true);
            }
        } catch (Exception e) {
            log.error(e.getMessage(), e);
            return e.getMessage();
        }
    }

    public String block(String address) {
        Bytes32 hashlow = address2Hash(address);
        if (hashlow != null) {
            return block(hashlow);
        } else {
            return "Argument is incorrect.";
        }
    }

    public String printBlockInfo(Block block, boolean raw) {
        block.parse();
        long time = XdagTime.xdagTimestampToMs(block.getTimestamp());
        String heightFormat = ((block.getInfo().getFlags() & BI_MAIN) == 0 ? "" : "    height: %08d\n");
        String otherFormat = """
                      time: %s
                 timestamp: %s
                     flags: %s
                     state: %s
                      hash: %s
                    remark: %s
                difficulty: %s
                   balance: %s  %.9f
                -----------------------------------------------------------------------------------------------------------------------------
                                               block as transaction: details
                 direction  address                                    amount
                       fee: %s           %.9f""";
        StringBuilder inputs = null;
<<<<<<< HEAD
        if (block.getInputs().size()!=0) {
            inputs = new StringBuilder();
            for (int i = 0; i < block.getInputs().size(); i++) {
                inputs.append(String.format("     input: %s           %.9f\n",
                        hash2Address(Bytes32.wrap(kernel.getBlockchain().getBlockByHash(block.getInputs().get(i).getHashLow(), false).getInfo().getHash())), amount2xdag(block.getInputs().get(i).getAmount().longValue())
                ));
            }
        }
        StringBuilder outputs = null;
        if (block.getOutputs().size()!=0) {
            outputs = new StringBuilder();
            for (int i = 0; i < block.getOutputs().size(); i++) {
                outputs.append(String.format("    output: %s           %.9f\n",
                        hash2Address(Bytes32.wrap(kernel.getBlockchain().getBlockByHash(block.getOutputs().get(i).getHashLow(), false).getInfo().getHash())), amount2xdag(block.getOutputs().get(i).getAmount().longValue())
                ));
=======
        StringBuilder outputs = null;
        if (raw) {
            if (block.getInputs().size() != 0) {
                inputs = new StringBuilder();
                for (int i = 0; i < block.getInputs().size(); i++) {
                    inputs.append(String.format("     input: %s           %.9f\n",
                            hash2Address(Bytes32.wrap(
                                    kernel.getBlockchain().getBlockByHash(block.getInputs().get(i).getHashLow(), false)
                                            .getInfo().getHash())),
                            amount2xdag(block.getInputs().get(i).getAmount().longValue())
                    ));
                }
            }
            if (block.getOutputs().size() != 0) {
                outputs = new StringBuilder();
                for (int i = 0; i < block.getOutputs().size(); i++) {
                    outputs.append(String.format("    output: %s           %.9f\n",
                            hash2Address(Bytes32.wrap(
                                    kernel.getBlockchain().getBlockByHash(block.getOutputs().get(i).getHashLow(), false)
                                            .getInfo().getHash())),
                            amount2xdag(block.getOutputs().get(i).getAmount().longValue())
                    ));
                }
>>>>>>> 74ff78a5
            }
        }
        //TODO need add block as transaction
        return String.format(heightFormat, block.getInfo().getHeight()) + String.format(otherFormat,
                FastDateFormat.getInstance("yyyy-MM-dd HH:mm:ss.SSS").format(time),
                Long.toHexString(block.getTimestamp()),
                Integer.toHexString(block.getInfo().getFlags()),
                getStateByFlags(block.getInfo().getFlags()),
                Hex.toHexString(block.getInfo().getHash()),
                block.getInfo().getRemark() == null ? "" : new String(block.getInfo().getRemark()),
                block.getInfo().getDifficulty().toString(16),
                hash2Address(block.getHash()), amount2xdag(block.getInfo().getAmount()),
                //fee目前为0
<<<<<<< HEAD
                block.getInfo().getRef()==null?"AAAAAAAAAAAAAAAAAAAAAAAAAAAAAAAA":hash2Address(Bytes32.wrap(block.getInfo().getRef())),0.0
                )
                +"\n"
                +(inputs==null?"":inputs.toString())+(outputs==null?"":outputs.toString())
=======
                block.getInfo().getRef() == null ? "AAAAAAAAAAAAAAAAAAAAAAAAAAAAAAAA"
                        : hash2Address(Bytes32.wrap(block.getInfo().getRef())), 0.0
        )
                + "\n"
                + (inputs == null ? "" : inputs.toString()) + (outputs == null ? "" : outputs.toString())
>>>>>>> 74ff78a5
                ;
    }

    /**
     * Print Main blocks by given number
     *
     * @param n Number of prints
     * @return Mainblock info
     */
    public String mainblocks(int n) {
        List<Block> blocks = kernel.getBlockchain().listMainBlocks(n);
        if (CollectionUtils.isEmpty(blocks)) {
            return "empty";
        }
        return printHeaderBlockList() +
                blocks.stream().map(Commands::printBlock).collect(Collectors.joining("\n"));
    }

    /**
     * Print Mined Block by given number
     *
     * @param n Number of prints
     * @return minedblock info
     */
    public String minedblocks(int n) {
        List<Block> blocks = kernel.getBlockchain().listMinedBlocks(n);
        if (CollectionUtils.isEmpty(blocks)) {
            return "empty";
        }
        return printHeaderBlockList() +
                blocks.stream().map(Commands::printBlock).collect(Collectors.joining("\n"));
    }

    public void run() {
        try {
            kernel.testStart();
        } catch (Exception e) {
            log.error(e.getMessage(), e);
        }
    }

    public void stop() {
        kernel.testStop();
    }

    public String listConnect() {
        Map<Node, Long> map = kernel.getNodeMgr().getActiveNode();
        StringBuilder stringBuilder = new StringBuilder();
        for (Node node : map.keySet()) {
            stringBuilder
                    .append(node.getAddress())
                    .append(" ")
                    .append(map.get(node) == null ? null : XdagTime.format(new Date(map.get(node))))
                    .append(" ")
                    .append(node.getStat().Inbound.get())
                    .append(" in/")
                    .append(node.getStat().Outbound.get())
                    .append(" out").append(System.getProperty("line.separator"));
        }

        return stringBuilder.toString();
    }

    public String keygen() {
        kernel.getXdagState().tempSet(XdagState.KEYS);
        kernel.getWallet().addAccountRandom();
        int size = kernel.getWallet().getAccounts().size();
        kernel.getXdagState().rollback();
        return "Key " + (size - 1) + " generated and set as default,now key size is:" + size;
    }

    public String miners() {
        Miner poolMiner = kernel.getPoolMiner();
        StringBuilder sbd = new StringBuilder();
        sbd.append("fee:").append(BasicUtils.hash2Address(poolMiner.getAddressHash())).append("\n");
        if (kernel.getMinerManager().getActivateMiners().size() == 0) {
            sbd.append(" without activate miners");
        } else {
            for (Miner miner : kernel.getMinerManager().getActivateMiners().values()) {
                if (miner.getMinerStates() == MinerStates.MINER_ACTIVE) {
                    sbd.append(MinerCalculate.minerStats(miner));
                }
            }
        }
        return sbd.toString();
    }

    public String state() {
        return kernel.getXdagState().toString();
    }

    public String disConnectMinerChannel(String command) {
        // TODO: 2020/6/13 判断输入的ip地址是否是合法的 端口 然后找到特定的channel 断开连接
        if ("all".equals(command)) {
            Map<InetSocketAddress, MinerChannel> channels = kernel.getMinerManager().getActivateMinerChannels();
            for (MinerChannel channel : channels.values()) {
                channel.dropConnection();
            }
            return "disconnect all channels...";
        } else {
            String[] args = command.split(":");
            try {
                InetSocketAddress host = new InetSocketAddress(args[0], Integer.parseInt(args[1]));
                MinerChannel channel = kernel.getMinerManager().getChannelByHost(host);
                if (channel != null) {
                    channel.dropConnection();
                    return "disconnect a channel：" + command;
                } else {
                    return "Can't find the corresponding channel, please check";
                }
            } catch (Exception e) {
                return "Argument is incorrect.";
            }
        }
    }

}<|MERGE_RESOLUTION|>--- conflicted
+++ resolved
@@ -56,18 +56,6 @@
 import io.xdag.net.node.Node;
 import io.xdag.utils.BasicUtils;
 import io.xdag.utils.XdagTime;
-<<<<<<< HEAD
-import lombok.Getter;
-import lombok.extern.slf4j.Slf4j;
-import org.apache.commons.collections4.CollectionUtils;
-import org.apache.commons.lang3.StringUtils;
-import org.apache.commons.lang3.time.FastDateFormat;
-import org.apache.tuweni.bytes.Bytes32;
-import org.apache.tuweni.bytes.MutableBytes32;
-import org.bouncycastle.util.encoders.Hex;
-
-=======
->>>>>>> 74ff78a5
 import java.math.BigInteger;
 import java.net.InetSocketAddress;
 import java.nio.charset.StandardCharsets;
@@ -206,12 +194,8 @@
      */
     public String balance(String address) {
         if (StringUtils.isEmpty(address)) {
-<<<<<<< HEAD
-            return "Balance:"+String.format("%.9f", amount2xdag(kernel.getBlockchain().getXdagStats().getBalance())) + " XDAG";
-=======
             return "Balance:" + String.format("%.9f", amount2xdag(kernel.getBlockchain().getXdagStats().getBalance()))
                     + " XDAG";
->>>>>>> 74ff78a5
         } else {
 //            byte[] key = new byte[32];
             Bytes32 hash;
@@ -222,15 +206,9 @@
                 hash = BasicUtils.getHash(address);
             }
 //            System.arraycopy(Objects.requireNonNull(hash), 8, key, 8, 24);
-<<<<<<< HEAD
-            key.set(8, Objects.requireNonNull(hash).slice(8,24));
-            Block block = kernel.getBlockStore().getBlockInfoByHash(Bytes32.wrap(key));
-            return "Balance:"+String.format("%.9f", amount2xdag(block.getInfo().getAmount())) + " XDAG";
-=======
             key.set(8, Objects.requireNonNull(hash).slice(8, 24));
             Block block = kernel.getBlockStore().getBlockInfoByHash(Bytes32.wrap(key));
             return "Balance:" + String.format("%.9f", amount2xdag(block.getInfo().getAmount())) + " XDAG";
->>>>>>> 74ff78a5
         }
     }
 
@@ -249,11 +227,7 @@
         long amount = xdag2amount(sendAmount);
         MutableBytes32 to = MutableBytes32.create();
 //        System.arraycopy(address, 8, to, 8, 24);
-<<<<<<< HEAD
-        to.set(8,address.slice(8,24));
-=======
         to.set(8, address.slice(8, 24));
->>>>>>> 74ff78a5
 
         // 待转账余额
         AtomicLong remain = new AtomicLong(amount);
@@ -299,11 +273,6 @@
 
     }
 
-<<<<<<< HEAD
-
-
-=======
->>>>>>> 74ff78a5
     private List<BlockWrapper> createTransactionBlock(Map<Address, ECKeyPair> ourKeys, Bytes32 to, String remark) {
         // 判断是否有remark
         int hasRemark = remark == null ? 0 : 1;
@@ -357,10 +326,6 @@
         return res;
     }
 
-<<<<<<< HEAD
-
-=======
->>>>>>> 74ff78a5
     private BlockWrapper createTransaction(Bytes32 to, long amount, Map<Address, ECKeyPair> keys, String remark) {
 
         List<Address> tos = Lists.newArrayList(new Address(to, XDAG_FIELD_OUT, amount));
@@ -448,13 +413,7 @@
      */
     public String block(Bytes32 blockhash) {
         try {
-<<<<<<< HEAD
-//            byte[] hashLow = new byte[32];
             MutableBytes32 hashLow = MutableBytes32.create();
-//            System.arraycopy(blockhash, 8, hashLow, 8, 24);
-=======
-            MutableBytes32 hashLow = MutableBytes32.create();
->>>>>>> 74ff78a5
             hashLow.set(8, blockhash.slice(8, 24));
             Block block = kernel.getBlockStore().getRawBlockByHash(hashLow);
             if (block == null) {
@@ -496,23 +455,6 @@
                  direction  address                                    amount
                        fee: %s           %.9f""";
         StringBuilder inputs = null;
-<<<<<<< HEAD
-        if (block.getInputs().size()!=0) {
-            inputs = new StringBuilder();
-            for (int i = 0; i < block.getInputs().size(); i++) {
-                inputs.append(String.format("     input: %s           %.9f\n",
-                        hash2Address(Bytes32.wrap(kernel.getBlockchain().getBlockByHash(block.getInputs().get(i).getHashLow(), false).getInfo().getHash())), amount2xdag(block.getInputs().get(i).getAmount().longValue())
-                ));
-            }
-        }
-        StringBuilder outputs = null;
-        if (block.getOutputs().size()!=0) {
-            outputs = new StringBuilder();
-            for (int i = 0; i < block.getOutputs().size(); i++) {
-                outputs.append(String.format("    output: %s           %.9f\n",
-                        hash2Address(Bytes32.wrap(kernel.getBlockchain().getBlockByHash(block.getOutputs().get(i).getHashLow(), false).getInfo().getHash())), amount2xdag(block.getOutputs().get(i).getAmount().longValue())
-                ));
-=======
         StringBuilder outputs = null;
         if (raw) {
             if (block.getInputs().size() != 0) {
@@ -536,7 +478,6 @@
                             amount2xdag(block.getOutputs().get(i).getAmount().longValue())
                     ));
                 }
->>>>>>> 74ff78a5
             }
         }
         //TODO need add block as transaction
@@ -550,18 +491,11 @@
                 block.getInfo().getDifficulty().toString(16),
                 hash2Address(block.getHash()), amount2xdag(block.getInfo().getAmount()),
                 //fee目前为0
-<<<<<<< HEAD
-                block.getInfo().getRef()==null?"AAAAAAAAAAAAAAAAAAAAAAAAAAAAAAAA":hash2Address(Bytes32.wrap(block.getInfo().getRef())),0.0
-                )
-                +"\n"
-                +(inputs==null?"":inputs.toString())+(outputs==null?"":outputs.toString())
-=======
                 block.getInfo().getRef() == null ? "AAAAAAAAAAAAAAAAAAAAAAAAAAAAAAAA"
                         : hash2Address(Bytes32.wrap(block.getInfo().getRef())), 0.0
         )
                 + "\n"
                 + (inputs == null ? "" : inputs.toString()) + (outputs == null ? "" : outputs.toString())
->>>>>>> 74ff78a5
                 ;
     }
 
