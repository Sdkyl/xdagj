/*
 * The MIT License (MIT)
 *
 * Copyright (c) 2020-2030 The XdagJ Developers
 *
 * Permission is hereby granted, free of charge, to any person obtaining a copy
 * of this software and associated documentation files (the "Software"), to deal
 * in the Software without restriction, including without limitation the rights
 * to use, copy, modify, merge, publish, distribute, sublicense, and/or sell
 * copies of the Software, and to permit persons to whom the Software is
 * furnished to do so, subject to the following conditions:
 *
 * The above copyright notice and this permission notice shall be included in
 * all copies or substantial portions of the Software.
 *
 * THE SOFTWARE IS PROVIDED "AS IS", WITHOUT WARRANTY OF ANY KIND, EXPRESS OR
 * IMPLIED, INCLUDING BUT NOT LIMITED TO THE WARRANTIES OF MERCHANTABILITY,
 * FITNESS FOR A PARTICULAR PURPOSE AND NONINFRINGEMENT. IN NO EVENT SHALL THE
 * AUTHORS OR COPYRIGHT HOLDERS BE LIABLE FOR ANY CLAIM, DAMAGES OR OTHER
 * LIABILITY, WHETHER IN AN ACTION OF CONTRACT, TORT OR OTHERWISE, ARISING FROM,
 * OUT OF OR IN CONNECTION WITH THE SOFTWARE OR THE USE OR OTHER DEALINGS IN
 * THE SOFTWARE.
 */

package io.xdag.rpc.modules.web3;

<<<<<<< HEAD
=======
import static io.xdag.rpc.utils.TypeConverter.toQuantityJsonHex;
import static io.xdag.utils.BasicUtils.address2Hash;
import static io.xdag.utils.BasicUtils.amount2xdag;

>>>>>>> 74ff78a5
import io.xdag.Kernel;
import io.xdag.config.Config;
import io.xdag.config.MainnetConfig;
import io.xdag.core.Block;
import io.xdag.core.Blockchain;
import io.xdag.core.XdagState;
import io.xdag.core.XdagStats;
import io.xdag.rpc.dto.BlockResultDTO;
import io.xdag.rpc.dto.StatusDTO;
import io.xdag.rpc.modules.xdag.XdagModule;
import io.xdag.utils.BasicUtils;
<<<<<<< HEAD
=======
import java.math.BigInteger;
>>>>>>> 74ff78a5
import org.apache.commons.lang3.StringUtils;
import org.apache.tuweni.bytes.Bytes32;
import org.apache.tuweni.bytes.MutableBytes32;
import org.slf4j.Logger;
import org.slf4j.LoggerFactory;

<<<<<<< HEAD
import java.math.BigInteger;

import static io.xdag.rpc.utils.TypeConverter.toQuantityJsonHex;
import static io.xdag.utils.BasicUtils.address2Hash;
import static io.xdag.utils.BasicUtils.amount2xdag;

public class Web3XdagModuleImpl implements Web3XdagModule{

    private static final Logger logger = LoggerFactory.getLogger(Web3XdagModuleImpl.class);

    static class SyncingResult {
        public String currentBlock;
        public String highestBlock;
    }

=======
public class Web3XdagModuleImpl implements Web3XdagModule {

    private static final Logger logger = LoggerFactory.getLogger(Web3XdagModuleImpl.class);
>>>>>>> 74ff78a5
    private final Blockchain blockchain;
    private final XdagModule xdagModule;
    private final Kernel kernel;
    public Web3XdagModuleImpl(XdagModule xdagModule, Kernel kernel) {
        this.blockchain = kernel.getBlockchain();
        this.xdagModule = xdagModule;
        this.kernel = kernel;
    }

    @Override
    public XdagModule getXdagModule() {
        return xdagModule;
    }

    @Override
    public String xdag_protocolVersion() {
        return null;
    }

    @Override
    public Object xdag_syncing() {
        long currentBlock = this.blockchain.getXdagStats().nmain;
        long highestBlock = Math.max(this.blockchain.getXdagStats().totalnmain, currentBlock);

        Config config = kernel.getConfig();
        if (config instanceof MainnetConfig) {
            if (kernel.getXdagState() != XdagState.SYNC) {
                return false;
            }
        } else {
            if (kernel.getXdagState() != XdagState.STST) {
                return false;
            }
        }

        SyncingResult s = new SyncingResult();
        try {
            s.currentBlock = toQuantityJsonHex(currentBlock);
            s.highestBlock = toQuantityJsonHex(highestBlock);

            return s;
        } finally {
            logger.debug("xdag_syncing():current {}, highest {} ", s.currentBlock, s.highestBlock);
        }
    }

    @Override
    public String xdag_coinbase() {
        return kernel.getPoolMiner().getAddressHash().toHexString();
    }

    @Override
    public String xdag_blockNumber() {
        long b = blockchain.getXdagStats().nmain;
        logger.debug("xdag_blockNumber(): {}", b);

        return toQuantityJsonHex(b);
    }

    @Override
    public String xdag_getBalance(String address) {
        Bytes32 hash;
        if (StringUtils.length(address) == 32) {
            hash = address2Hash(address);
        } else {
            hash = BasicUtils.getHash(address);
        }
//        byte[] key = new byte[32];
        MutableBytes32 key = MutableBytes32.create();
//        System.arraycopy(Objects.requireNonNull(hash), 8, key, 8, 24);
<<<<<<< HEAD
        key.set(8,hash.slice(8,24));
=======
        key.set(8, hash.slice(8, 24));
>>>>>>> 74ff78a5
        Block block = kernel.getBlockStore().getBlockInfoByHash(Bytes32.wrap(key));
        double balance = amount2xdag(block.getInfo().getAmount());
        return toQuantityJsonHex(balance);
    }

    @Override
    public String xdag_getTotalBalance() {
        double balance = amount2xdag(kernel.getBlockchain().getXdagStats().getBalance());
        return toQuantityJsonHex(balance);
    }

    @Override
    public BlockResultDTO xdag_getBlockByNumber(String bnOrId, Boolean full) {
        System.out.println(bnOrId);
        System.out.println(full);
        if (full) {
            System.out.println("hello");
        }

        return new BlockResultDTO(Integer.parseInt(bnOrId));
    }

    @Override
    public BlockResultDTO xdag_getBlockByHash(String blockHash, Boolean full) {
        return null;
    }

    @Override
    public StatusDTO xdag_getStatus() {
        XdagStats xdagStats = kernel.getBlockchain().getXdagStats();
        long nblocks = Math.max(xdagStats.getTotalnblocks(), xdagStats.getNblocks());
        long nmain = Math.max(xdagStats.getTotalnblocks(), xdagStats.getNmain());
        BigInteger diff = xdagStats.getDifficulty();
        double supply = amount2xdag(kernel.getBlockchain().getSupply(Math.max(xdagStats.nmain, xdagStats.totalnmain)));
        return new StatusDTO(nblocks, nmain, diff, supply);
    }

    static class SyncingResult {

        public String currentBlock;
        public String highestBlock;
    }
}<|MERGE_RESOLUTION|>--- conflicted
+++ resolved
@@ -24,13 +24,10 @@
 
 package io.xdag.rpc.modules.web3;
 
-<<<<<<< HEAD
-=======
 import static io.xdag.rpc.utils.TypeConverter.toQuantityJsonHex;
 import static io.xdag.utils.BasicUtils.address2Hash;
 import static io.xdag.utils.BasicUtils.amount2xdag;
 
->>>>>>> 74ff78a5
 import io.xdag.Kernel;
 import io.xdag.config.Config;
 import io.xdag.config.MainnetConfig;
@@ -42,37 +39,16 @@
 import io.xdag.rpc.dto.StatusDTO;
 import io.xdag.rpc.modules.xdag.XdagModule;
 import io.xdag.utils.BasicUtils;
-<<<<<<< HEAD
-=======
 import java.math.BigInteger;
->>>>>>> 74ff78a5
 import org.apache.commons.lang3.StringUtils;
 import org.apache.tuweni.bytes.Bytes32;
 import org.apache.tuweni.bytes.MutableBytes32;
 import org.slf4j.Logger;
 import org.slf4j.LoggerFactory;
 
-<<<<<<< HEAD
-import java.math.BigInteger;
-
-import static io.xdag.rpc.utils.TypeConverter.toQuantityJsonHex;
-import static io.xdag.utils.BasicUtils.address2Hash;
-import static io.xdag.utils.BasicUtils.amount2xdag;
-
-public class Web3XdagModuleImpl implements Web3XdagModule{
-
-    private static final Logger logger = LoggerFactory.getLogger(Web3XdagModuleImpl.class);
-
-    static class SyncingResult {
-        public String currentBlock;
-        public String highestBlock;
-    }
-
-=======
 public class Web3XdagModuleImpl implements Web3XdagModule {
 
     private static final Logger logger = LoggerFactory.getLogger(Web3XdagModuleImpl.class);
->>>>>>> 74ff78a5
     private final Blockchain blockchain;
     private final XdagModule xdagModule;
     private final Kernel kernel;
@@ -143,11 +119,7 @@
 //        byte[] key = new byte[32];
         MutableBytes32 key = MutableBytes32.create();
 //        System.arraycopy(Objects.requireNonNull(hash), 8, key, 8, 24);
-<<<<<<< HEAD
-        key.set(8,hash.slice(8,24));
-=======
         key.set(8, hash.slice(8, 24));
->>>>>>> 74ff78a5
         Block block = kernel.getBlockStore().getBlockInfoByHash(Bytes32.wrap(key));
         double balance = amount2xdag(block.getInfo().getAmount());
         return toQuantityJsonHex(balance);
