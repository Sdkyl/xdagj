--- conflicted
+++ resolved
@@ -82,11 +82,7 @@
                 long time = BytesUtils.bytesToLong(orphanSource.get(an), 0, true);
                 if (time <= sendtime) {
                     addNum--;
-<<<<<<< HEAD
-                    res.add(new Address(Bytes32.wrap(an,1), XdagField.FieldType.XDAG_FIELD_OUT));
-=======
                     res.add(new Address(Bytes32.wrap(an, 1), XdagField.FieldType.XDAG_FIELD_OUT));
->>>>>>> 74ff78a5
                 }
             }
             return res;
@@ -101,12 +97,8 @@
     }
 
     public void addOrphan(Block block) {
-<<<<<<< HEAD
-        orphanSource.put(BytesUtils.merge(ORPHAN_PREFEX, block.getHashLow().toArray()), BytesUtils.longToBytes(block.getTimestamp(),true));
-=======
         orphanSource.put(BytesUtils.merge(ORPHAN_PREFEX, block.getHashLow().toArray()),
                 BytesUtils.longToBytes(block.getTimestamp(), true));
->>>>>>> 74ff78a5
         long currentsize = BytesUtils.bytesToLong(orphanSource.get(ORPHAN_SIZE), 0, false);
         log.debug("orphan current size:" + currentsize);
 //        log.debug(":" + Hex.toHexString(orphanSource.get(ORPHAN_SIZE)));
