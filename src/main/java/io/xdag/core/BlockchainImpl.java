--- conflicted
+++ resolved
@@ -497,26 +497,11 @@
     public List<TxHistory> getBlockTxHistoryByAddress(Bytes32 addressHashlow, int page, Object... parameters) {
         List<TxHistory> txHistory = Lists.newArrayList();
         if (txHistoryStore != null) {
-<<<<<<< HEAD
-            if (checkAddress(BasicUtils.hash2PubAddress(addressHashlow))) {
-                try {
-                    txHistory.addAll(txHistoryStore.listTxHistoryByAddress(BasicUtils.hash2PubAddress(addressHashlow), page, parameters));
-                } catch (Exception e) {
-                    log.error(e.getMessage(), e);
-                }
-            } else {
-                try {
-                    txHistory.addAll(txHistoryStore.listTxHistoryByAddress(BasicUtils.hash2Address(addressHashlow), page, parameters));
-                } catch (Exception e) {
-                    log.error(e.getMessage(), e);
-                }
-=======
             try {
                 txHistory.addAll(txHistoryStore.listTxHistoryByAddress(checkAddress(addressHashlow) ?
-                        BasicUtils.hash2PubAddress(addressHashlow) : BasicUtils.hash2Address(addressHashlow), page, timeRange));
+                        BasicUtils.hash2PubAddress(addressHashlow) : BasicUtils.hash2Address(addressHashlow), page, parameters);
             } catch (Exception e) {
                 log.error(e.getMessage(), e);
->>>>>>> 4491b3e7
             }
         }
         return txHistory;
