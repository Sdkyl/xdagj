--- conflicted
+++ resolved
@@ -244,46 +244,6 @@
                 throw new IllegalArgumentException("xdagBlock field:" + i + " is null");
             }
             switch (field.getType()) {
-<<<<<<< HEAD
-                case XDAG_FIELD_IN:
-                    inputs.add(new Address(xdagBlock.getField(i)));
-                    break;
-                case XDAG_FIELD_OUT:
-                    outputs.add(new Address(field));
-                    break;
-                case XDAG_FIELD_REMARK:
-                    this.info.setRemark(field.getData().toArray());
-                    break;
-                case XDAG_FIELD_SIGN_IN:
-                case XDAG_FIELD_SIGN_OUT:
-                    BigInteger r;
-                    BigInteger s;
-                    int j, signo_s = -1;
-                    XdagField ixf;
-                    for (j = i; j < XdagBlock.XDAG_BLOCK_FIELDS; ++j) {
-                        ixf = xdagBlock.getField(j);
-                        if (ixf.getType().ordinal() == XDAG_FIELD_SIGN_IN.ordinal()
-                                || ixf.getType() == XDAG_FIELD_SIGN_OUT) {
-                            if (j > i && signo_s < 0 && ixf.getType().ordinal() == xdagBlock.getField(i).getType()
-                                    .ordinal()) {
-                                signo_s = j;
-                                r = xdagBlock.getField(i).getData().toUnsignedBigInteger();
-                                s = xdagBlock.getField(signo_s).getData().toUnsignedBigInteger();
-                                SECP256K1.Signature tmp = null;
-                                try {
-                                    tmp = SECP256K1.Signature.create(r, s, (byte) 0);
-                                } catch (Exception e) {
-                                    log.error(e.getMessage());
-                                }
-                                if (tmp == null) {
-                                    tmp = SECP256K1.Signature.create(BigInteger.ONE, BigInteger.ONE, (byte) 0);
-                                }
-                                if (ixf.getType().ordinal() == XDAG_FIELD_SIGN_IN.ordinal()) {
-                                    insigs.put(tmp, i);
-                                } else {
-                                    outsig = tmp;
-                                }
-=======
             case XDAG_FIELD_IN -> inputs.add(new Address(xdagBlock.getField(i)));
             case XDAG_FIELD_OUT -> outputs.add(new Address(field));
             case XDAG_FIELD_REMARK -> this.info.setRemark(field.getData().toArray());
@@ -306,7 +266,6 @@
                                 insigs.put(tmp, i);
                             } else {
                                 outsig = tmp;
->>>>>>> d0945b87
                             }
                         }
                     }
